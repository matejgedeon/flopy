# Test export module
import glob
import os
import shutil

import numpy as np
import pytest
from ci_framework import FlopyTestSetup, base_test_dir

import flopy

base_dir = base_test_dir(
    __file__,
    rel_path="temp",
    verbose=True,
)

pth = os.path.join("..", "examples", "data", "mf2005_test")
namfiles = [namfile for namfile in os.listdir(pth) if namfile.endswith(".nam")]
# skip = ["MNW2-Fig28.nam", "testsfr2.nam", "testsfr2_tab.nam"]
skip = []


def import_shapefile():
    try:
        import shapefile
    except ImportError:
        return None
    if int(shapefile.__version__.split(".")[0]) < 2:
        return None
    return shapefile


def remove_shp(shpname):
    os.remove(shpname)
    for ext in ["prj", "shx", "dbf"]:
        fname = shpname.replace("shp", ext)
        if os.path.exists(fname):
            os.remove(fname)


def export_mf6_netcdf(ws, path):
    print(f"in export_mf6_netcdf: {path}")

    test_setup = FlopyTestSetup(test_dirs=ws)

    sim = flopy.mf6.modflow.mfsimulation.MFSimulation.load(sim_ws=path)
    for name, model in sim.get_model_itr():
        export_netcdf(ws, model)


def export_mf2005_netcdf(ws, namfile):
    print(f"in export_mf2005_netcdf: {namfile}")
    if namfile in skip:
        return

    m = flopy.modflow.Modflow.load(namfile, model_ws=pth, verbose=False)
    if m.dis.lenuni == 0:
        m.dis.lenuni = 1
        # print('skipping...lenuni==0 (undefined)')
        # return
    # if sum(m.dis.laycbd) != 0:
    if m.dis.botm.shape[0] != m.nlay:
        print("skipping...botm.shape[0] != nlay")
        return
    assert m, f"Could not load namefile {namfile}"
    msg = f"Could not load {namfile} model"
    assert isinstance(m, flopy.modflow.Modflow), msg

    export_netcdf(ws, m)


def export_netcdf(ws, m):
    # Do not fail if netCDF4 not installed
    try:
        import netCDF4
        import pyproj
    except:
        return
    test_setup = FlopyTestSetup(test_dirs=ws)

    fnc = m.export(os.path.join(ws, f"{m.name}.nc"))
    fnc.write()
    fnc_name = os.path.join(ws, f"{m.name}.nc")
    try:
        fnc = m.export(fnc_name)
        fnc.write()
    except Exception as e:
        msg = f"ncdf export fail for namfile {m.name}:\n{e!s}  "
        raise Exception(msg)

    try:
        nc = netCDF4.Dataset(fnc_name, "r")
    except Exception as e:
        msg = f"ncdf import fail for nc file {fnc_name}:\n{e!s}"
        raise Exception(msg)

    nc.close()

    return


def export_shapefile(ws, namfile):
    print(f"in export_shapefile: {namfile}")
    shp = import_shapefile()
    if shp is None:
        return

    m = flopy.modflow.Modflow.load(namfile, model_ws=pth, verbose=False)

    assert m, f"Could not load namefile {namfile}"
    msg = f"Could not load {namfile} model"
    assert isinstance(m, flopy.modflow.Modflow), msg
    fnc_name = os.path.join(ws, f"{m.name}.shp")

    try:
        fnc = m.export(fnc_name)
        # fnc2 = m.export(fnc_name, package_names=None)
        # fnc3 = m.export(fnc_name, package_names=['DIS'])
    except Exception as e:
        msg = f"shapefile export fail for namfile {namfile}:\n{e!s}"
        raise Exception(msg)

    try:
        s = shp.Reader(fnc_name)
    except Exception as e:
        msg = f"shapefile import fail for {fnc_name}:\n{e!s}"
        raise Exception(msg)
    msg = f"wrong number of records in shapefile {fnc_name}:{s.numRecords}"
    assert s.numRecords == m.nrow * m.ncol, msg
    return


def export_shapefile_modelgrid_override(namfile):
    print(f"in export_modelgrid_override: {namfile}")
    shp = import_shapefile()
    if shp is None:
        return

    from flopy.discretization import StructuredGrid

    m = flopy.modflow.Modflow.load(namfile, model_ws=pth, verbose=False)
    mg0 = m.modelgrid
    modelgrid = StructuredGrid(
        mg0.delc * 0.3048,
        mg0.delr * 0.3048,
        mg0.top,
        mg0.botm,
        mg0.idomain,
        mg0.lenuni,
        mg0.epsg,
        mg0.proj4,
        xoff=mg0.xoffset,
        yoff=mg0.yoffset,
        angrot=mg0.angrot,
    )

    assert m, f"Could not load namefile {namfile}"
    assert isinstance(m, flopy.modflow.Modflow)

    name = namfile.replace(".nam", "")
    ws_out = f"{base_dir}_{name}_shapefile_modelgrid_override"
    test_setup = FlopyTestSetup(verbose=True, test_dirs=ws_out)

    fnc_name = os.path.join(ws_out, f"{m.name}.shp")

    try:
        fnc = m.export(fnc_name, modelgrid=modelgrid)
        # fnc2 = m.export(fnc_name, package_names=None)
        # fnc3 = m.export(fnc_name, package_names=['DIS'])

    except Exception as e:
        msg = f"shapefile export fail for namfile {namfile}:\n{e!s}"
        raise Exception(msg)
    try:
        s = shp.Reader(fnc_name)
        s.close()
    except Exception as e:
        msg = f"shapefile import fail for {fnc_name}:{e!s}"
        raise Exception(msg)


def test_output_helper_shapefile_export():
    if import_shapefile() is None:
        return

    ws = os.path.join(
        "..", "examples", "data", "freyberg_multilayer_transient"
    )
    name = "freyberg.nam"

    ml = flopy.modflow.Modflow.load(name, model_ws=ws)
    head = flopy.utils.HeadFile(os.path.join(ws, "freyberg.hds"))
    cbc = flopy.utils.CellBudgetFile(os.path.join(ws, "freyberg.cbc"))

    ws_out = f"{base_dir}_helper_shapefile"
    test_setup = FlopyTestSetup(verbose=True, test_dirs=ws_out)

    flopy.export.utils.output_helper(
        os.path.join(ws_out, "test.shp"),
        ml,
        {"HDS": head, "cbc": cbc},
        mflay=1,
        kper=10,
    )


def test_freyberg_export():
    if import_shapefile() is None:
        return

    from flopy.discretization import StructuredGrid

    namfile = "freyberg.nam"

    # steady state
    model_ws = "../examples/data/freyberg"
    m = flopy.modflow.Modflow.load(
        namfile, model_ws=model_ws, check=False, verbose=False
    )

    name = namfile.replace(".nam", "")
    ws_out = f"{base_dir}_{name}_shapefile_freyberg"
    test_setup = FlopyTestSetup(verbose=True, test_dirs=ws_out)

    # test export at model, package and object levels
    m.export(f"{ws_out}/model.shp")
    m.wel.export(f"{ws_out}/wel.shp")
    m.lpf.hk.export(f"{ws_out}/hk.shp")
    m.riv.stress_period_data.export(f"{ws_out}/riv_spd.shp")

    # transient
    # (doesn't work at model level because the total size of
    #  the attribute fields exceeds the shapefile limit)
    model_ws = "../examples/data/freyberg_multilayer_transient/"
    m = flopy.modflow.Modflow.load(
        namfile,
        model_ws=model_ws,
        verbose=False,
        load_only=["DIS", "BAS6", "NWT", "OC", "RCH", "WEL", "DRN", "UPW"],
    )
    # test export without instantiating an sr
    outshp = os.path.join(ws_out, f"{namfile[:-4]}_drn_sparse.shp")
    m.drn.stress_period_data.export(outshp, sparse=True)
    assert os.path.exists(outshp)
    remove_shp(outshp)
    m.modelgrid = StructuredGrid(
        delc=m.dis.delc.array, delr=m.dis.delr.array, epsg=3070
    )
    # test export with an sr, regardless of whether or not wkt was found
    m.drn.stress_period_data.export(outshp, sparse=True)
    assert os.path.exists(outshp)
    remove_shp(outshp)
    m.modelgrid = StructuredGrid(
        delc=m.dis.delc.array, delr=m.dis.delr.array, epsg=3070
    )
    # verify that attributes have same sr as parent
    assert m.drn.stress_period_data.mg.epsg == m.modelgrid.epsg
    assert m.drn.stress_period_data.mg.proj4 == m.modelgrid.proj4
    assert m.drn.stress_period_data.mg.xoffset == m.modelgrid.xoffset
    assert m.drn.stress_period_data.mg.yoffset == m.modelgrid.yoffset
    assert m.drn.stress_period_data.mg.angrot == m.modelgrid.angrot

    # get wkt text was fetched from spatialreference.org
    wkt = flopy.export.shapefile_utils.CRS.get_spatialreference(
        m.modelgrid.epsg
    )

    # if wkt text was fetched from spatialreference.org
    if wkt is not None:
        # test default package export
        outshp = os.path.join(ws_out, f"{namfile[:-4]}_dis.shp")
        m.dis.export(outshp)
        prjfile = outshp.replace(".shp", ".prj")
        with open(prjfile) as src:
            prjtxt = src.read()
        assert prjtxt == wkt
        remove_shp(outshp)

        # test default package export to higher level dir
        outshp = os.path.join(ws_out, f"{namfile[:-4]}_dis.shp")
        m.dis.export(outshp)
        prjfile = outshp.replace(".shp", ".prj")
        with open(prjfile) as src:
            prjtxt = src.read()
        assert prjtxt == wkt
        remove_shp(outshp)

        # test sparse package export
        outshp = os.path.join(ws_out, f"{namfile[:-4]}_drn_sparse.shp")
        m.drn.stress_period_data.export(outshp, sparse=True)
        prjfile = outshp.replace(".shp", ".prj")
        assert os.path.exists(prjfile)
        with open(prjfile) as src:
            prjtxt = src.read()
        assert prjtxt == wkt
        remove_shp(outshp)


def test_export_output():

    # Do not fail if netCDF4 not installed
    try:
        import netCDF4
        import pyproj
    except:
        return

    model_ws = os.path.join("..", "examples", "data", "freyberg")
    ml = flopy.modflow.Modflow.load("freyberg.nam", model_ws=model_ws)
    hds_pth = os.path.join(model_ws, "freyberg.githds")
    hds = flopy.utils.HeadFile(hds_pth)

    ws = f"{base_dir}_freyberg_export_output_netcdf"
    test_setup = FlopyTestSetup(verbose=True, test_dirs=ws)
    out_pth = os.path.join(ws, "freyberg.out.nc")

    nc = flopy.export.utils.output_helper(
        out_pth, ml, {"freyberg.githds": hds}
    )
    var = nc.nc.variables.get("head")
    arr = var[:]
    ibound_mask = ml.bas6.ibound.array == 0
    arr_mask = arr.mask[0]
    assert np.array_equal(ibound_mask, arr_mask)

    # close the netcdf file
    nc.nc.close()


def test_write_shapefile():
    sf = import_shapefile()
    if not sf:
        return

    from flopy.discretization import StructuredGrid
    from flopy.export.shapefile_utils import shp2recarray, write_grid_shapefile

    ws_out = f"{base_dir}_shapefile_write"
    test_setup = FlopyTestSetup(verbose=True, test_dirs=ws_out)

    sg = StructuredGrid(
        delr=np.ones(10) * 1.1,
        # cell spacing along model rows
        delc=np.ones(10) * 1.1,
        # cell spacing along model columns
        epsg=26715,
    )
    outshp = os.path.join(ws_out, "junk.shp")
    write_grid_shapefile(outshp, sg, array_dict={})

    # test that vertices aren't getting altered by writing shapefile
    # check that pyshp reads integers
    # this only check that row/column were recorded as "N"
    # not how they will be cast by python or numpy
    sfobj = sf.Reader(outshp)
    for f in sfobj.fields:
        if f[0] == "row" or f[0] == "column":
            assert f[1] == "N"
    recs = list(sfobj.records())
    for r in recs[0]:
        assert isinstance(r, int)
    sfobj.close()

    # check that row and column appear as integers in recarray
    ra = shp2recarray(outshp)
    assert np.issubdtype(ra.dtype["row"], np.integer)
    assert np.issubdtype(ra.dtype["column"], np.integer)

    try:  # check that fiona reads integers
        import fiona

        with fiona.open(outshp) as src:
            meta = src.meta
            assert "int" in meta["schema"]["properties"]["row"]
            assert "int" in meta["schema"]["properties"]["column"]
    except:
        pass


def test_shapefile_polygon_closed():
    shapefile = import_shapefile()
    if shapefile is None:
        return

    xll, yll = 468970, 3478635
    xur, yur = 681010, 3716462

    spacing = 2000

    ncol = int((xur - xll) / spacing)
    nrow = int((yur - yll) / spacing)
    print(nrow, ncol)

    m = flopy.modflow.Modflow(
        "test.nam", proj4_str="EPSG:32614", xll=xll, yll=yll
    )

    flopy.modflow.ModflowDis(
        m, delr=spacing, delc=spacing, nrow=nrow, ncol=ncol
    )

    ws_out = f"{base_dir}_shapefile_polygon_closed"
    test_setup = FlopyTestSetup(verbose=True, test_dirs=ws_out)

    shp_file = os.path.join(ws_out, "test_polygon.shp")
    m.dis.export(shp_file)

    shp = shapefile.Reader(shp_file)
    for shape in shp.iterShapes():
        if len(shape.points) != 5:
            raise AssertionError("Shapefile polygon is not closed!")

    shp.close()


def test_export_array():
    from flopy.export import utils

    try:
        from scipy.ndimage import rotate
    except:
        rotate = False
        pass

    ws_out = f"{base_dir}_export_array"
    test_setup = FlopyTestSetup(verbose=True, test_dirs=ws_out)

    namfile = "freyberg.nam"
    model_ws = "../examples/data/freyberg_multilayer_transient/"
    m = flopy.modflow.Modflow.load(
        namfile, model_ws=model_ws, verbose=False, load_only=["DIS", "BAS6"]
    )
    m.modelgrid.set_coord_info(angrot=45)
    nodata = -9999
    utils.export_array(
        m.modelgrid,
        os.path.join(ws_out, "fb.asc"),
        m.dis.top.array,
        nodata=nodata,
    )
    arr = np.loadtxt(os.path.join(ws_out, "fb.asc"), skiprows=6)

    if import_shapefile() is not None:
        m.modelgrid.write_shapefile(os.path.join(ws_out, "grid.shp"))

    # check bounds
    with open(os.path.join(ws_out, "fb.asc")) as src:
        for line in src:
            if "xllcorner" in line.lower():
                val = float(line.strip().split()[-1])
                # ascii grid origin will differ if it was unrotated
                if rotate:
                    assert np.abs(val - m.modelgrid.extent[0]) < 1e-6
                else:
                    assert np.abs(val - m.modelgrid.xoffset) < 1e-6
            if "yllcorner" in line.lower():
                val = float(line.strip().split()[-1])
                if rotate:
                    assert np.abs(val - m.modelgrid.extent[2]) < 1e-6
                else:
                    assert np.abs(val - m.modelgrid.yoffset) < 1e-6
            if "cellsize" in line.lower():
                val = float(line.strip().split()[-1])
                rot_cellsize = (
                    np.cos(np.radians(m.modelgrid.angrot))
                    * m.modelgrid.delr[0]
                )
                break
    rotate = False
    rasterio = None
    if rotate:
        rotated = rotate(m.dis.top.array, m.modelgrid.angrot, cval=nodata)

    if rotate:
        assert rotated.shape == arr.shape

    try:
        # test GeoTIFF export
        import rasterio
    except:
        pass
    if rasterio is not None:
        utils.export_array(
            m.modelgrid,
            os.path.join(ws_out, "fb.tif"),
            m.dis.top.array,
            nodata=nodata,
        )
        with rasterio.open(os.path.join(ws_out, "fb.tif")) as src:
            arr = src.read(1)
            assert src.shape == (m.nrow, m.ncol)
            # TODO: these tests currently fail -- fix is in progress
            # assert np.abs(src.bounds[0] - m.modelgrid.extent[0]) < 1e-6
            # assert np.abs(src.bounds[1] - m.modelgrid.extent[1]) < 1e-6


def test_mbase_modelgrid():

    ws = f"{base_dir}_mbase_modelgrid"
    test_setup = FlopyTestSetup(verbose=True, test_dirs=ws)

    ml = flopy.modflow.Modflow(
        modelname="test", xll=500.0, rotation=12.5, start_datetime="1/1/2016"
    )
    try:
        print(ml.modelgrid.xcentergrid)
    except:
        pass
    else:
        raise Exception("should have failed")

    dis = flopy.modflow.ModflowDis(ml, nrow=10, ncol=5, delr=np.arange(5))

    assert ml.modelgrid.xoffset == 500
    assert ml.modelgrid.yoffset == 0.0
    assert ml.modelgrid.proj4 is None
    ml.model_ws = ws

    ml.write_input()
    ml1 = flopy.modflow.Modflow.load("test.nam", model_ws=ml.model_ws)
    assert str(ml1.modelgrid) == str(ml.modelgrid)
    assert ml1.start_datetime == ml.start_datetime
    assert ml1.modelgrid.proj4 is None


def test_mt_modelgrid():

    ws = f"{base_dir}_mt_modelgrid"
    test_setup = FlopyTestSetup(verbose=True, test_dirs=ws)

    ml = flopy.modflow.Modflow(
        modelname="test",
        xll=500.0,
        proj4_str="epsg:2193",
        rotation=12.5,
        start_datetime="1/1/2016",
    )
    dis = flopy.modflow.ModflowDis(ml, nrow=10, ncol=5, delr=np.arange(5))

    assert ml.modelgrid.xoffset == 500
    assert ml.modelgrid.yoffset == 0.0
    assert ml.modelgrid.epsg == 2193
    assert ml.modelgrid.idomain is None
    ml.model_ws = ws

    mt = flopy.mt3d.Mt3dms(
        modelname="test_mt",
        modflowmodel=ml,
        model_ws=ml.model_ws,
        verbose=True,
    )

    assert mt.modelgrid.xoffset == ml.modelgrid.xoffset
    assert mt.modelgrid.yoffset == ml.modelgrid.yoffset
    assert mt.modelgrid.epsg == ml.modelgrid.epsg
    assert mt.modelgrid.angrot == ml.modelgrid.angrot
    assert np.array_equal(mt.modelgrid.idomain, ml.modelgrid.idomain)

    # no modflowmodel
    swt = flopy.seawat.Seawat(
        modelname="test_swt",
        modflowmodel=None,
        mt3dmodel=None,
        model_ws=ml.model_ws,
        verbose=True,
    )
    assert swt.modelgrid is swt.dis is swt.bas6 is None

    # passing modflowmodel
    swt = flopy.seawat.Seawat(
        modelname="test_swt",
        modflowmodel=ml,
        mt3dmodel=mt,
        model_ws=ml.model_ws,
        verbose=True,
    )

    assert (
        swt.modelgrid.xoffset == mt.modelgrid.xoffset == ml.modelgrid.xoffset
    )
    assert (
        swt.modelgrid.yoffset == mt.modelgrid.yoffset == ml.modelgrid.yoffset
    )
    assert mt.modelgrid.epsg == ml.modelgrid.epsg == swt.modelgrid.epsg
    assert mt.modelgrid.angrot == ml.modelgrid.angrot == swt.modelgrid.angrot
    assert np.array_equal(mt.modelgrid.idomain, ml.modelgrid.idomain)
    assert np.array_equal(swt.modelgrid.idomain, ml.modelgrid.idomain)

    # bas and btn present
    ibound = np.ones(ml.dis.botm.shape)
    ibound[0][0:5] = 0
    bas = flopy.modflow.ModflowBas(ml, ibound=ibound)
    assert ml.modelgrid.idomain is not None

    mt = flopy.mt3d.Mt3dms(
        modelname="test_mt",
        modflowmodel=ml,
        model_ws=ml.model_ws,
        verbose=True,
    )
    btn = flopy.mt3d.Mt3dBtn(mt, icbund=ml.bas6.ibound.array)

    # reload swt
    swt = flopy.seawat.Seawat(
        modelname="test_swt",
        modflowmodel=ml,
        mt3dmodel=mt,
        model_ws=ml.model_ws,
        verbose=True,
    )

    assert (
        ml.modelgrid.xoffset == mt.modelgrid.xoffset == swt.modelgrid.xoffset
    )
    assert (
        mt.modelgrid.yoffset == ml.modelgrid.yoffset == swt.modelgrid.yoffset
    )
    assert mt.modelgrid.epsg == ml.modelgrid.epsg == swt.modelgrid.epsg
    assert mt.modelgrid.angrot == ml.modelgrid.angrot == swt.modelgrid.angrot
    assert np.array_equal(mt.modelgrid.idomain, ml.modelgrid.idomain)
    assert np.array_equal(swt.modelgrid.idomain, ml.modelgrid.idomain)


def test_free_format_flag():

    ws_out = f"{base_dir}_free_format_flag"
    test_setup = FlopyTestSetup(verbose=True, test_dirs=ws_out)

    Lx = 100.0
    Ly = 100.0
    nlay = 1
    nrow = 51
    ncol = 51
    delr = Lx / ncol
    delc = Ly / nrow
    top = 0
    botm = [-1]
    ms = flopy.modflow.Modflow(rotation=20.0)
    dis = flopy.modflow.ModflowDis(
        ms,
        nlay=nlay,
        nrow=nrow,
        ncol=ncol,
        delr=delr,
        delc=delc,
        top=top,
        botm=botm,
    )
    bas = flopy.modflow.ModflowBas(ms, ifrefm=True)
    assert ms.free_format_input == bas.ifrefm
    ms.free_format_input = False
    assert ms.free_format_input == bas.ifrefm
    ms.free_format_input = True
    bas.ifrefm = False
    assert ms.free_format_input == bas.ifrefm
    bas.ifrefm = True
    assert ms.free_format_input == bas.ifrefm

    ms.model_ws = ws_out
    ms.write_input()
    ms1 = flopy.modflow.Modflow.load(ms.namefile, model_ws=ms.model_ws)
    assert ms1.free_format_input == ms.free_format_input
    assert ms1.free_format_input == ms1.bas6.ifrefm
    ms1.free_format_input = False
    assert ms1.free_format_input == ms1.bas6.ifrefm
    bas.ifrefm = False
    assert ms1.free_format_input == ms1.bas6.ifrefm
    bas.ifrefm = True
    assert ms1.free_format_input == ms1.bas6.ifrefm


def test_sr():
    ws = f"{base_dir}_test_sr"
    test_setup = FlopyTestSetup(verbose=True, test_dirs=ws)

    m = flopy.modflow.Modflow(
        "test",
        model_ws=ws,
        xll=12345,
        yll=12345,
        proj4_str="test test test",
    )
    flopy.modflow.ModflowDis(m, 10, 10, 10)
    m.write_input()
    mm = flopy.modflow.Modflow.load("test.nam", model_ws=ws)
    extents = mm.modelgrid.extent
    if extents[2] != 12345:
        raise AssertionError()
    if extents[3] != 12355:
        raise AssertionError()
    if mm.modelgrid.proj4 != "test test test":
        raise AssertionError()

    mm.dis.top = 5000

    if not np.allclose(mm.dis.top.array, mm.modelgrid.top):
        raise AssertionError("modelgrid failed dynamic update test")


def test_dis_sr():

    delr = 640
    delc = 640
    nrow = np.ceil(59040.0 / delc).astype(int)
    ncol = np.ceil(33128.0 / delr).astype(int)
    nlay = 3

    xul = 2746975.089
    yul = 1171446.45
    rotation = -39
    bg = flopy.modflow.Modflow(modelname="base")
    dis = flopy.modflow.ModflowDis(
        bg,
        nlay=nlay,
        nrow=nrow,
        ncol=ncol,
        delr=delr,
        delc=delc,
        lenuni=1,
        rotation=rotation,
        xul=xul,
        yul=yul,
        proj4_str="epsg:2243",
    )

    # Use StructuredGrid instead
    x, y = bg.modelgrid.get_coords(0, delc * nrow)
    np.testing.assert_almost_equal(x, xul)
    np.testing.assert_almost_equal(y, yul)


def test_mf6_modelgrid_update():
    base_dir = os.path.join("..", "examples", "data", "mf6")
    # dis
    model_ws = os.path.join(base_dir, "test001a_Tharmonic")
    sim = flopy.mf6.MFSimulation.load(sim_ws=model_ws)
    gwf = sim.get_model("flow15")

    mg = gwf.modelgrid
    gwf.dis.top = 12

    if not np.allclose(gwf.dis.top.array, gwf.modelgrid.top):
        raise AssertionError("StructuredGrid failed dynamic update test")

    # disv
    model_ws = os.path.join(base_dir, "test003_gwfs_disv")
    sim = flopy.mf6.MFSimulation.load(sim_ws=model_ws)
    gwf = sim.get_model("gwf_1")

    mg = gwf.modelgrid
    gwf.disv.top = 6.12

    if not np.allclose(gwf.disv.top.array, gwf.modelgrid.top):
        raise AssertionError("VertexGrid failed dynamic update test")

    # disu
    model_ws = os.path.join(base_dir, "test006_gwf3")
    sim = flopy.mf6.MFSimulation.load(sim_ws=model_ws)
    gwf = sim.get_model("gwf_1")

    mg = gwf.modelgrid
    gwf.disu.top = 101

    if not np.allclose(gwf.disu.top.array, gwf.modelgrid.top):
        raise AssertionError("UnstructuredGrid failed dynamic update test")


def test_twri_mg():
    name = "twri.nam"
    ml = flopy.modflow.Modflow.load(name, model_ws=pth, check=False)
    mg = ml.modelgrid
    assert isinstance(
        mg, flopy.discretization.StructuredGrid
    ), "modelgrid is not an StructuredGrid instance"
    shape = (3, 15, 15)
    assert (
        mg.shape == shape
    ), f"modelgrid shape {mg.shape} not equal to {shape}"
    thick = mg.thick
    shape = (5, 15, 15)
    assert (
        thick.shape == shape
    ), f"thickness shape {thick.shape} not equal to {shape}"
    return


def test_mg():
    from flopy.utils import geometry

    ws = f"{base_dir}_test_modelgrid"
    test_setup = FlopyTestSetup(verbose=True, test_dirs=ws)

    Lx = 100.0
    Ly = 100.0
    nlay = 1
    nrow = 51
    ncol = 51
    delr = Lx / ncol
    delc = Ly / nrow
    top = 0
    botm = [-1]
    ms = flopy.modflow.Modflow()
    dis = flopy.modflow.ModflowDis(
        ms,
        nlay=nlay,
        nrow=nrow,
        ncol=ncol,
        delr=delr,
        delc=delc,
        top=top,
        botm=botm,
    )
    bas = flopy.modflow.ModflowBas(ms, ifrefm=True)
    t = ms.modelgrid.thick

    # test instantiation of an empty basic Structured Grid
    mg = flopy.discretization.StructuredGrid(dis.delc.array, dis.delr.array)

    # test instantiation of Structured grid with offsets
    mg = flopy.discretization.StructuredGrid(
        dis.delc.array, dis.delr.array, xoff=1, yoff=1
    )

    assert abs(ms.modelgrid.extent[-1] - Ly) < 1e-3  # , txt
    ms.modelgrid.set_coord_info(xoff=111, yoff=0)
    assert ms.modelgrid.xoffset == 111
    ms.modelgrid.set_coord_info()

    xll, yll = 321.0, 123.0
    angrot = 20.0
    ms.modelgrid = flopy.discretization.StructuredGrid(
        delc=ms.dis.delc.array,
        delr=ms.dis.delr.array,
        xoff=xll,
        yoff=xll,
        angrot=angrot,
        lenuni=2,
    )

    # test that transform for arbitrary coordinates
    # is working in same as transform for model grid
    mg2 = flopy.discretization.StructuredGrid(
        delc=ms.dis.delc.array, delr=ms.dis.delr.array, lenuni=2
    )
    x = mg2.xcellcenters[0]
    y = mg2.ycellcenters[0]
    mg2.set_coord_info(xoff=xll, yoff=yll, angrot=angrot)
    xt, yt = geometry.transform(x, y, xll, yll, mg2.angrot_radians)

    assert np.sum(xt - ms.modelgrid.xcellcenters[0]) < 1e-3
    assert np.sum(yt - ms.modelgrid.ycellcenters[0]) < 1e-3

    # test inverse transform
    x0, y0 = 9.99, 2.49
    x1, y1 = geometry.transform(x0, y0, xll, yll, angrot)
    x2, y2 = geometry.transform(x1, y1, xll, yll, angrot, inverse=True)
    assert np.abs(x2 - x0) < 1e-6
    assert np.abs(y2 - y0) < 1e6

    ms.start_datetime = "1-1-2016"
    assert ms.start_datetime == "1-1-2016"
    assert ms.dis.start_datetime == "1-1-2016"

    ms.model_ws = ws

    ms.write_input()
    ms1 = flopy.modflow.Modflow.load(ms.namefile, model_ws=ms.model_ws)

    assert str(ms1.modelgrid) == str(ms.modelgrid)
    assert ms1.start_datetime == ms.start_datetime
    assert ms1.modelgrid.lenuni == ms.modelgrid.lenuni


def test_epsgs():
    import flopy.export.shapefile_utils as shp

    # test setting a geographic (lat/lon) coordinate reference
    # (also tests shapefile_utils.CRS parsing of geographic crs info)
    delr = np.ones(10)
    delc = np.ones(10)
    mg = flopy.discretization.StructuredGrid(delr=delr, delc=delc)

    mg.epsg = 102733
    assert mg.epsg == 102733, f"mg.epsg is not 102733 ({mg.epsg})"

    t_value = mg.__repr__()
    if not "proj4_str:epsg:102733" in t_value:
        raise AssertionError(
            f"proj4_str:epsg:102733 not in mg.__repr__(): ({t_value})"
        )

    mg.epsg = 4326  # WGS 84
    crs = shp.CRS(epsg=4326)
    if crs.grid_mapping_attribs is not None:
        assert crs.crs["proj"] == "longlat"
        t_value = crs.grid_mapping_attribs["grid_mapping_name"]
        assert (
            t_value == "latitude_longitude"
        ), f"grid_mapping_name is not latitude_longitude: {t_value}"

    t_value = mg.__repr__()
    if not "proj4_str:epsg:4326" in t_value:
        raise AssertionError(
            f"proj4_str:epsg:4326 not in sr.__repr__(): ({t_value})"
        )


def test_dynamic_xll_yll():
    nlay, nrow, ncol = 1, 10, 5
    delr, delc = 250, 500
    xll, yll = 286.80, 29.03
    # test scaling of length units
    ms2 = flopy.modflow.Modflow()
    dis = flopy.modflow.ModflowDis(
        ms2, nlay=nlay, nrow=nrow, ncol=ncol, delr=delr, delc=delc
    )

    ms2.modelgrid.set_coord_info(xoff=xll, yoff=yll, angrot=30.0)
    xll1, yll1 = ms2.modelgrid.xoffset, ms2.modelgrid.yoffset

    assert xll1 == xll, f"modelgrid.xoffset ({xll1}) is not equal to {xll}"
    assert yll1 == yll, f"modelgrid.yoffset ({yll1}) is not equal to {yll}"

    # check that xll, yll are being recomputed
    xll += 10.0
    yll += 21.0
    ms2.modelgrid.set_coord_info(xoff=xll, yoff=yll, angrot=30.0)
    xll1, yll1 = ms2.modelgrid.xoffset, ms2.modelgrid.yoffset

    assert xll1 == xll, f"modelgrid.xoffset ({xll1}) is not equal to {xll}"
    assert yll1 == yll, f"modelgrid.yoffset ({yll1}) is not equal to {yll}"


def test_namfile_readwrite():

    ws = f"{base_dir}__namfile_readwrite"
    test_setup = FlopyTestSetup(verbose=True, test_dirs=ws)

    nlay, nrow, ncol = 1, 30, 5
    delr, delc = 250, 500
    xll, yll = 272300, 5086000
    fm = flopy.modflow
    m = fm.Modflow(modelname="junk", model_ws=ws)
    dis = fm.ModflowDis(
        m, nlay=nlay, nrow=nrow, ncol=ncol, delr=delr, delc=delc
    )
    m.modelgrid = flopy.discretization.StructuredGrid(
        delc=m.dis.delc.array,
        delr=m.dis.delr.array,
        top=m.dis.top.array,
        botm=m.dis.botm.array,
        # lenuni=3,
        # length_multiplier=.3048,
        xoff=xll,
        yoff=yll,
        angrot=30,
    )

    # test reading and writing of SR information to namfile
    m.write_input()
    m2 = fm.Modflow.load("junk.nam", model_ws=ws)

    t_value = abs(m2.modelgrid.xoffset - xll)
    msg = f"m2.modelgrid.xoffset ({m2.modelgrid.xoffset}) does not equal {xll}"
    assert t_value < 1e-2, msg

    t_value = abs(m2.modelgrid.yoffset - yll)
    msg = f"m2.modelgrid.yoffset ({m2.modelgrid.yoffset}) does not equal {yll}"
    assert t_value < 1e-2

    msg = f"m2.modelgrid.angrot ({m2.modelgrid.angrot}) does not equal 30"
    assert m2.modelgrid.angrot == 30, msg

    model_ws = os.path.join(
        "..", "examples", "data", "freyberg_multilayer_transient"
    )
    ml = flopy.modflow.Modflow.load(
        "freyberg.nam",
        model_ws=model_ws,
        verbose=False,
        check=False,
        exe_name="mfnwt",
    )

    assert ml.modelgrid.xoffset == ml.modelgrid._xul_to_xll(619653)
    assert ml.modelgrid.yoffset == ml.modelgrid._yul_to_yll(3353277)
    assert ml.modelgrid.angrot == 15.0


def test_read_usgs_model_reference():
    model_ws = f"{base_dir}_usgs_model_reference"
    test_setup = FlopyTestSetup(verbose=True, test_dirs=model_ws)

    nlay, nrow, ncol = 1, 30, 5
    delr, delc = 250, 500
    # xll, yll = 272300, 5086000

    mrf = os.path.join(model_ws, "usgs.model.reference")
    shutil.copy("../examples/data/usgs.model.reference", mrf)

    xul, yul = 0, 0
    with open(mrf) as foo:
        for line in foo:
            if "xul" in line.lower():
                xul = float(line.strip().split()[1])
            elif "yul" in line.lower():
                yul = float(line.strip().split()[1])
            else:
                continue

    fm = flopy.modflow
    m = fm.Modflow(modelname="junk", model_ws=model_ws)
    # feet and days
    dis = fm.ModflowDis(
        m,
        nlay=nlay,
        nrow=nrow,
        ncol=ncol,
        delr=delr,
        delc=delc,
        lenuni=1,
        itmuni=4,
    )
    m.write_input()

    # test reading of SR information from usgs.model.reference
    m2 = fm.Modflow.load("junk.nam", model_ws=model_ws)
    from flopy.discretization import StructuredGrid

    mg = StructuredGrid(delr=dis.delr.array, delc=dis.delc.array)
    mg.read_usgs_model_reference_file(mrf)
    m2.modelgrid = mg

    if abs(mg.xvertices[0, 0] - xul) > 0.01:
        raise AssertionError()
    if abs(mg.yvertices[0, 0] - yul) > 0.01:
        raise AssertionError

    assert m2.modelgrid.xoffset == mg.xoffset
    assert m2.modelgrid.yoffset == mg.yoffset
    assert m2.modelgrid.angrot == mg.angrot
    assert m2.modelgrid.epsg == mg.epsg

    # test reading non-default units from usgs.model.reference
    shutil.copy(mrf, f"{mrf}_copy")
    with open(f"{mrf}_copy") as src:
        with open(mrf, "w") as dst:
            for line in src:
                if "epsg" in line:
                    line = line.replace("102733", "4326")
                dst.write(line)

    m2 = fm.Modflow.load("junk.nam", model_ws=model_ws)
    m2.modelgrid.read_usgs_model_reference_file(mrf)

    assert m2.modelgrid.epsg == 4326
    # have to delete this, otherwise it will mess up other tests
    to_del = glob.glob(f"{mrf}*")
    for f in to_del:
        if os.path.exists(f):
            os.remove(os.path.join(f))
    assert True


def test_rotation():
    m = flopy.modflow.Modflow(rotation=20.0)
    dis = flopy.modflow.ModflowDis(
        m, nlay=1, nrow=40, ncol=20, delr=250.0, delc=250.0, top=10, botm=0
    )
    xul, yul = 500000, 2934000
    mg = flopy.discretization.StructuredGrid(
        delc=m.dis.delc.array, delr=m.dis.delr.array
    )
    mg._angrot = 45.0
    mg.set_coord_info(mg._xul_to_xll(xul), mg._yul_to_yll(yul), angrot=45.0)

    xll, yll = mg.xoffset, mg.yoffset
    assert np.abs(mg.xvertices[0, 0] - xul) < 1e-4
    assert np.abs(mg.yvertices[0, 0] - yul) < 1e-4

    mg2 = flopy.discretization.StructuredGrid(
        delc=m.dis.delc.array, delr=m.dis.delr.array
    )
    mg2._angrot = -45.0
    mg2.set_coord_info(
        mg2._xul_to_xll(xul), mg2._yul_to_yll(yul), angrot=-45.0
    )

    xll2, yll2 = mg2.xoffset, mg2.yoffset
    assert np.abs(mg2.xvertices[0, 0] - xul) < 1e-4
    assert np.abs(mg2.yvertices[0, 0] - yul) < 1e-4

    mg3 = flopy.discretization.StructuredGrid(
        delc=m.dis.delc.array,
        delr=m.dis.delr.array,
        xoff=xll2,
        yoff=yll2,
        angrot=-45.0,
    )

    assert np.abs(mg3.xvertices[0, 0] - xul) < 1e-4
    assert np.abs(mg3.yvertices[0, 0] - yul) < 1e-4

    mg4 = flopy.discretization.StructuredGrid(
        delc=m.dis.delc.array,
        delr=m.dis.delr.array,
        xoff=xll,
        yoff=yll,
        angrot=45.0,
    )

    assert np.abs(mg4.xvertices[0, 0] - xul) < 1e-4
    assert np.abs(mg4.yvertices[0, 0] - yul) < 1e-4


def test_modelgrid_with_PlotMapView():
    import matplotlib.pyplot as plt

    m = flopy.modflow.Modflow(rotation=20.0)
    dis = flopy.modflow.ModflowDis(
        m, nlay=1, nrow=40, ncol=20, delr=250.0, delc=250.0, top=10, botm=0
    )
    # transformation assigned by arguments
    xll, yll, rotation = 500000.0, 2934000.0, 45.0

    def check_vertices():
        xllp, yllp = pc._paths[0].vertices[0]
        assert np.abs(xllp - xll) < 1e-6
        assert np.abs(yllp - yll) < 1e-6

    m.modelgrid.set_coord_info(xoff=xll, yoff=yll, angrot=rotation)
    modelmap = flopy.plot.PlotMapView(model=m)
    pc = modelmap.plot_grid()
    check_vertices()
    plt.close()

    modelmap = flopy.plot.PlotMapView(modelgrid=m.modelgrid)
    pc = modelmap.plot_grid()
    check_vertices()
    plt.close()

    mf = flopy.modflow.Modflow()

    # Model domain and grid definition
    dis = flopy.modflow.ModflowDis(
        mf,
        nlay=1,
        nrow=10,
        ncol=20,
        delr=1.0,
        delc=1.0,
    )
    xul, yul = 100.0, 210.0
    mg = mf.modelgrid
    mf.modelgrid.set_coord_info(
        xoff=mg._xul_to_xll(xul, 0.0), yoff=mg._yul_to_yll(yul, 0.0)
    )
    verts = [[101.0, 201.0], [119.0, 209.0]]
    modelxsect = flopy.plot.PlotCrossSection(model=mf, line={"line": verts})
    patchcollection = modelxsect.plot_grid()
    plt.close()


def test_mapview_plot_bc():
    import matplotlib.pyplot as plt
    from matplotlib.collections import PathCollection, QuadMesh

    sim_name = "mfsim.nam"
    sim_path = os.path.join(
        "..", "examples", "data", "mf6", "test003_gwfs_disv"
    )
    sim = flopy.mf6.MFSimulation.load(sim_name=sim_name, sim_ws=sim_path)
    ml6 = sim.get_model("gwf_1")
    ml6.modelgrid.set_coord_info(angrot=-14)
    mapview = flopy.plot.PlotMapView(model=ml6)
    mapview.plot_bc("CHD")
    ax = mapview.ax

    if len(ax.collections) == 0:
        raise AssertionError("Boundary condition was not drawn")

    for col in ax.collections:
        if not isinstance(col, (QuadMesh, PathCollection)):
            raise AssertionError("Unexpected collection type")
    plt.close()

    sim_name = "mfsim.nam"
    sim_path = os.path.join("..", "examples", "data", "mf6", "test045_lake2tr")
    sim = flopy.mf6.MFSimulation.load(sim_name=sim_name, sim_ws=sim_path)

    ml6 = sim.get_model("lakeex2a")
    mapview = flopy.plot.PlotMapView(model=ml6)
    mapview.plot_bc("LAK")
    mapview.plot_bc("SFR")

    ax = mapview.ax
    if len(ax.collections) == 0:
        raise AssertionError("Boundary condition was not drawn")

    for col in ax.collections:
        if not isinstance(col, (QuadMesh, PathCollection)):
            raise AssertionError("Unexpected collection type")
    plt.close()

    sim_name = "mfsim.nam"
    sim_path = os.path.join(
        "..", "examples", "data", "mf6", "test006_2models_mvr"
    )
    sim = flopy.mf6.MFSimulation.load(sim_name=sim_name, sim_ws=sim_path)

    ml6 = sim.get_model("parent")
    ml6c = sim.get_model("child")
    ml6c.modelgrid.set_coord_info(xoff=700, yoff=0, angrot=0)

    mapview = flopy.plot.PlotMapView(model=ml6)
    mapview.plot_bc("MAW")

    mapview2 = flopy.plot.PlotMapView(model=ml6c, ax=mapview.ax)
    mapview2.plot_bc("MAW")
    ax = mapview2.ax

    if len(ax.collections) == 0:
        raise AssertionError("Boundary condition was not drawn")

    for col in ax.collections:
        if not isinstance(col, (QuadMesh, PathCollection)):
            raise AssertionError("Unexpected collection type")
    plt.close()

    sim_name = "mfsim.nam"
    sim_path = os.path.join(
        "..", "examples", "data", "mf6", "test001e_UZF_3lay"
    )
    sim = flopy.mf6.MFSimulation.load(sim_name=sim_name, sim_ws=sim_path)
    ml6 = sim.get_model("gwf_1")

    mapview = flopy.plot.PlotMapView(model=ml6)
    mapview.plot_bc("UZF")

    if len(ax.collections) == 0:
        raise AssertionError("Boundary condition was not drawn")

    for col in ax.collections:
        if not isinstance(col, (QuadMesh, PathCollection)):
            raise AssertionError("Unexpected collection type")
    plt.close()


def test_crosssection_plot_bc():
    import matplotlib.pyplot as plt
    from matplotlib.collections import PatchCollection

    sim_name = "mfsim.nam"
    sim_path = os.path.join(
        "..", "examples", "data", "mf6", "test003_gwfs_disv"
    )
    sim = flopy.mf6.MFSimulation.load(sim_name=sim_name, sim_ws=sim_path)
    ml6 = sim.get_model("gwf_1")
    xc = flopy.plot.PlotCrossSection(ml6, line={"line": ([0, 5.5], [10, 5.5])})
    xc.plot_bc("CHD")
    ax = xc.ax

    if len(ax.collections) == 0:
        raise AssertionError("Boundary condition was not drawn")

    for col in ax.collections:
        if not isinstance(col, PatchCollection):
            raise AssertionError("Unexpected collection type")
    plt.close()

    sim_name = "mfsim.nam"
    sim_path = os.path.join("..", "examples", "data", "mf6", "test045_lake2tr")
    sim = flopy.mf6.MFSimulation.load(sim_name=sim_name, sim_ws=sim_path)

    ml6 = sim.get_model("lakeex2a")
    xc = flopy.plot.PlotCrossSection(ml6, line={"row": 10})
    xc.plot_bc("LAK")
    xc.plot_bc("SFR")

    ax = xc.ax
    if len(ax.collections) == 0:
        raise AssertionError("Boundary condition was not drawn")

    for col in ax.collections:
        if not isinstance(col, PatchCollection):
            raise AssertionError("Unexpected collection type")
    plt.close()

    sim_name = "mfsim.nam"
    sim_path = os.path.join(
        "..", "examples", "data", "mf6", "test006_2models_mvr"
    )
    sim = flopy.mf6.MFSimulation.load(sim_name=sim_name, sim_ws=sim_path)

    ml6 = sim.get_model("parent")
    xc = flopy.plot.PlotCrossSection(ml6, line={"column": 1})
    xc.plot_bc("MAW")

    ax = xc.ax
    if len(ax.collections) == 0:
        raise AssertionError("Boundary condition was not drawn")

    for col in ax.collections:
        if not isinstance(col, PatchCollection):
            raise AssertionError("Unexpected collection type")
    plt.close()

    sim_name = "mfsim.nam"
    sim_path = os.path.join(
        "..", "examples", "data", "mf6", "test001e_UZF_3lay"
    )
    sim = flopy.mf6.MFSimulation.load(sim_name=sim_name, sim_ws=sim_path)
    ml6 = sim.get_model("gwf_1")

    xc = flopy.plot.PlotCrossSection(ml6, line={"row": 0})
    xc.plot_bc("UZF")

    ax = xc.ax
    if len(ax.collections) == 0:
        raise AssertionError("Boundary condition was not drawn")

    for col in ax.collections:
        if not isinstance(col, PatchCollection):
            raise AssertionError("Unexpected collection type")
    plt.close()


def test_tricontour_NaN():
    import matplotlib.pyplot as plt

    from flopy.discretization import StructuredGrid
    from flopy.plot import PlotMapView

    arr = np.random.rand(10, 10) * 100
    arr[-1, :] = np.nan
    delc = np.array([10] * 10, dtype=float)
    delr = np.array([8] * 10, dtype=float)
    top = np.ones((10, 10), dtype=float)
    botm = np.ones((3, 10, 10), dtype=float)
    botm[0] = 0.75
    botm[1] = 0.5
    botm[2] = 0.25
    idomain = np.ones((3, 10, 10))
    idomain[0, 0, :] = 0
    vmin = np.nanmin(arr)
    vmax = np.nanmax(arr)
    levels = np.linspace(vmin, vmax, 7)

    grid = StructuredGrid(
        delc=delc,
        delr=delr,
        top=top,
        botm=botm,
        idomain=idomain,
        lenuni=1,
        nlay=3,
        nrow=10,
        ncol=10,
    )

    pmv = PlotMapView(modelgrid=grid, layer=0)
    contours = pmv.contour_array(a=arr)

    for ix, lev in enumerate(contours.levels):
        if not np.allclose(lev, levels[ix]):
            raise AssertionError("TriContour NaN catch Failed")

    plt.close()


def test_get_vertices():
    from flopy.discretization import StructuredGrid

    m = flopy.modflow.Modflow(rotation=20.0)
    nrow, ncol = 40, 20
    dis = flopy.modflow.ModflowDis(
        m, nlay=1, nrow=nrow, ncol=ncol, delr=250.0, delc=250.0, top=10, botm=0
    )
    mmg = m.modelgrid
    xul, yul = 500000, 2934000
    mg = StructuredGrid(
        delc=m.dis.delc.array,
        delr=m.dis.delr.array,
        xoff=mmg._xul_to_xll(xul, 45.0),
        yoff=mmg._yul_to_yll(xul, 45.0),
        angrot=45.0,
    )

    xgrid = mg.xvertices
    ygrid = mg.yvertices
    # a1 = np.array(mg.xyvertices)
    a1 = np.array(
        [
            [xgrid[0, 0], ygrid[0, 0]],
            [xgrid[0, 1], ygrid[0, 1]],
            [xgrid[1, 1], ygrid[1, 1]],
            [xgrid[1, 0], ygrid[1, 0]],
        ]
    )

    a2 = np.array(mg.get_cell_vertices(0, 0))
    assert np.array_equal(a1, a2)


def test_get_lrc_get_node():
    nlay, nrow, ncol = 3, 4, 5
    ml = flopy.modflow.Modflow()
    dis = flopy.modflow.ModflowDis(
        ml, nlay=nlay, nrow=nrow, ncol=ncol, top=50, botm=[0, -1, -2]
    )
    nodes = list(range(nlay * nrow * ncol))
    indices = np.indices((nlay, nrow, ncol))
    layers = indices[0].flatten()
    rows = indices[1].flatten()
    cols = indices[2].flatten()
    for node, (l, r, c) in enumerate(zip(layers, rows, cols)):
        # ensure get_lrc returns zero-based layer row col
        lrc = dis.get_lrc(node)[0]
        assert lrc == (
            l,
            r,
            c,
        ), f"get_lrc() returned {lrc}, expecting {l, r, c}"
        # ensure get_node returns zero-based node number
        n = dis.get_node((l, r, c))[0]
        assert node == n, f"get_node() returned {n}, expecting {node}"
    return


def test_vertex_model_dot_plot():
    import matplotlib.pyplot as plt
    from matplotlib import rcParams

    rcParams["figure.max_open_warning"] = 36
    # load up the vertex example problem
    sim_name = "mfsim.nam"
    sim_path = "../examples/data/mf6/test003_gwftri_disv"
    disv_sim = flopy.mf6.MFSimulation.load(
        sim_name=sim_name, version="mf6", exe_name="mf6", sim_ws=sim_path
    )
    disv_ml = disv_sim.get_model("gwf_1")
    ax = disv_ml.plot()
    assert isinstance(ax, list)
    assert len(ax) == 36
    plt.close("all")


def test_model_dot_plot():
    import matplotlib.pyplot as plt

    loadpth = os.path.join("..", "examples", "data", "mf2005_test")
    ml = flopy.modflow.Modflow.load(
        "ibs2k.nam", "mf2k", model_ws=loadpth, check=False
    )
    ax = ml.plot()
    assert isinstance(ax, list), "ml.plot() ax is is not a list"
    assert len(ax) == 18, f"number of axes ({len(ax)}) is not equal to 18"
    plt.close("all")

    # plot specific dataset
    ax = ml.bcf6.hy.plot()
    assert isinstance(ax, list), "ml.bcf6.hy.plot() ax is is not a list"
    assert len(ax) == 2, f"number of hy axes ({len(ax)}) is not equal to 2"

    # special case where nlay != plottable
    ax = ml.bcf6.vcont.plot()
    assert isinstance(
        ax, plt.Axes
    ), "ml.bcf6.vcont.plot() ax is is not of type plt.Axes"
    plt.close("all")


def test_get_rc_from_node_coordinates():
    m = flopy.modflow.Modflow(rotation=20.0)
    nrow, ncol = 10, 10
    dis = flopy.modflow.ModflowDis(
        m, nlay=1, nrow=nrow, ncol=ncol, delr=100.0, delc=100.0, top=10, botm=0
    )
    r, c = m.dis.get_rc_from_node_coordinates([50.0, 110.0], [50.0, 220.0])
    assert np.array_equal(r, np.array([9, 7]))
    assert np.array_equal(c, np.array([0, 1]))

    # test variable delr and delc spacing
    mf = flopy.modflow.Modflow()
    delc = [0.5] * 5 + [2.0] * 5
    delr = [0.5] * 5 + [2.0] * 5
    nrow = 10
    ncol = 10
    mfdis = flopy.modflow.ModflowDis(
        mf, nrow=nrow, ncol=ncol, delr=delr, delc=delc
    )  # , xul=50, yul=1000)
    ygrid, xgrid, zgrid = mfdis.get_node_coordinates()
    for i in range(nrow):
        for j in range(ncol):
            x = xgrid[j]
            y = ygrid[i]
            r, c = mfdis.get_rc_from_node_coordinates(x, y)
            assert r == i, f"row {r} not equal {i} for xy ({x}, {y})"
            assert c == j, f"col {c} not equal {j} for xy ({x}, {y})"


def test_netcdf_classmethods():

    # Do not fail if netCDF4 not installed
    try:
        import netCDF4
        import pyproj
    except:
        return

    namfile = "freyberg.nam"
    name = namfile.replace(".nam", "")
    ws = f"{base_dir}_{name}_netcdf_classmethods"
    test_setup = FlopyTestSetup(verbose=True, test_dirs=ws)

    model_ws = os.path.join(
        "..", "examples", "data", "freyberg_multilayer_transient"
    )
    ml = flopy.modflow.Modflow.load(
        namfile, model_ws=model_ws, check=False, verbose=True, load_only=[]
    )

    f = ml.export(os.path.join(ws, "freyberg.nc"))
    v1_set = set(f.nc.variables.keys())
    fnc = os.path.join(ws, "freyberg.new.nc")
    new_f = flopy.export.NetCdf.zeros_like(f, output_filename=fnc)
    v2_set = set(new_f.nc.variables.keys())
    diff = v1_set.symmetric_difference(v2_set)
    assert len(diff) == 0, str(diff)

    # close the netcdf file
    f.nc.close()
    new_f.nc.close()


def test_wkt_parse():
    """Test parsing of Coordinate Reference System parameters
    from well-known-text in .prj files."""

    from flopy.export.shapefile_utils import CRS

    geocs_params = [
        "wktstr",
        "geogcs",
        "datum",
        "spheroid_name",
        "semi_major_axis",
        "inverse_flattening",
        "primem",
        "gcs_unit",
    ]

    prjs = glob.glob("../examples/data/prj_test/*")
    for prj in prjs:
        with open(prj) as src:
            wkttxt = src.read()
            wkttxt = wkttxt.replace("'", '"')
        if len(wkttxt) > 0 and "projcs" in wkttxt.lower():
            crsobj = CRS(esri_wkt=wkttxt)
            assert isinstance(crsobj.crs, dict)
            for k in geocs_params:
                assert crsobj.__dict__[k] is not None
            projcs_params = [
                k for k in crsobj.__dict__ if k not in geocs_params
            ]
            if crsobj.projcs is not None:
                for k in projcs_params:
                    if k in wkttxt.lower():
                        assert crsobj.__dict__[k] is not None


def test_shapefile_ibound():
    shapefile = import_shapefile()
    if not shapefile:
        return

    ws_out = f"{base_dir}_shapefile_ibound"
    test_setup = FlopyTestSetup(verbose=True, test_dirs=ws_out)

    shape_name = os.path.join(ws_out, "test.shp")
    namfile = "freyberg.nam"
    model_ws = os.path.join(
        "..", "examples", "data", "freyberg_multilayer_transient"
    )
    ml = flopy.modflow.Modflow.load(
        namfile,
        model_ws=model_ws,
        check=False,
        verbose=True,
        load_only=["bas6"],
    )
    ml.export(shape_name)
    shp = shapefile.Reader(shape_name)
    field_names = [item[0] for item in shp.fields][1:]
    ib_idx = field_names.index("ibound_1")
    txt = f"should be int instead of {type(shp.record(0)[ib_idx])}"
    assert type(shp.record(0)[ib_idx]) == int, txt
    shp.close()


@pytest.mark.parametrize(
    "namfile",
    list(namfiles),
)
def test_shapefile(namfile):
    name = namfile.replace(".nam", "")
    ws = f"{base_dir}_{name}_shapefile"
    test_setup = FlopyTestSetup(test_dirs=ws)
    export_shapefile(ws, namfile)

    return


@pytest.mark.parametrize(
    "namfile",
    namfiles[0:2],
)
def test_shapefile_export_modelgrid_override(namfile):
    export_shapefile_modelgrid_override(namfile)
    return


@pytest.mark.parametrize(
    "namfile",
    list(namfiles),
)
def test_netcdf(namfile):
    name = namfile.replace(".nam", "")
    ws = f"{base_dir}_{name}_netcdf"
    export_mf2005_netcdf(ws, namfile)
    return


def build_netcdf():
    for namfile in namfiles:
        name = namfile.replace(".nam", "")
        ws = f"{base_dir}_{name}_netcdf"
        export_mf2005_netcdf(ws, namfile)
    return


def build_sfr_netcdf():
    namfile = "testsfr2.nam"
    name = namfile.replace(".nam", "")
    ws = f"{base_dir}_{name}_netcdf"
    export_mf2005_netcdf(ws, namfile)
    return


def test_export_array2():
    if import_shapefile() is None:
        return
    from flopy.discretization import StructuredGrid
    from flopy.export.utils import export_array

    ws_out = f"{base_dir}_shapefile_export_array2"
    test_setup = FlopyTestSetup(verbose=True, test_dirs=ws_out)

    nrow = 7
    ncol = 11
    epsg = 4111

    # no epsg code
    modelgrid = StructuredGrid(
        delr=np.ones(ncol) * 1.1, delc=np.ones(nrow) * 1.1
    )
    filename = os.path.join(ws_out, "myarray1.shp")
    a = np.arange(nrow * ncol).reshape((nrow, ncol))
    export_array(modelgrid, filename, a)
    assert os.path.isfile(filename), "did not create array shapefile"

    # with modelgrid epsg code
    modelgrid = StructuredGrid(
        delr=np.ones(ncol) * 1.1, delc=np.ones(nrow) * 1.1, epsg=epsg
    )
    filename = os.path.join(ws_out, "myarray2.shp")
    a = np.arange(nrow * ncol).reshape((nrow, ncol))
    export_array(modelgrid, filename, a)
    assert os.path.isfile(filename), "did not create array shapefile"

    # with passing in epsg code
    modelgrid = StructuredGrid(
        delr=np.ones(ncol) * 1.1, delc=np.ones(nrow) * 1.1
    )
    filename = os.path.join(ws_out, "myarray3.shp")
    a = np.arange(nrow * ncol).reshape((nrow, ncol))
    export_array(modelgrid, filename, a, epsg=epsg)
    assert os.path.isfile(filename), "did not create array shapefile"


def test_export_array_contours():
    if import_shapefile() is None:
        return
    from flopy.discretization import StructuredGrid
    from flopy.export.utils import export_array_contours

    ws_out = f"{base_dir}_shapefile_array_contours"
    test_setup = FlopyTestSetup(verbose=True, test_dirs=ws_out)

    nrow = 7
    ncol = 11
    epsg = 4111

    # no epsg code
    modelgrid = StructuredGrid(
        delr=np.ones(ncol) * 1.1, delc=np.ones(nrow) * 1.1
    )
    filename = os.path.join(ws_out, "myarraycontours1.shp")
    a = np.arange(nrow * ncol).reshape((nrow, ncol))
    export_array_contours(modelgrid, filename, a)
    assert os.path.isfile(filename), "did not create contour shapefile"

    # with modelgrid epsg code
    modelgrid = StructuredGrid(
        delr=np.ones(ncol) * 1.1, delc=np.ones(nrow) * 1.1, epsg=epsg
    )
    filename = os.path.join(ws_out, "myarraycontours2.shp")
    a = np.arange(nrow * ncol).reshape((nrow, ncol))
    export_array_contours(modelgrid, filename, a)
    assert os.path.isfile(filename), "did not create contour shapefile"

    # with passing in epsg code
    modelgrid = StructuredGrid(
        delr=np.ones(ncol) * 1.1, delc=np.ones(nrow) * 1.1
    )
    filename = os.path.join(ws_out, "myarraycontours3.shp")
    a = np.arange(nrow * ncol).reshape((nrow, ncol))
    export_array_contours(modelgrid, filename, a, epsg=epsg)
    assert os.path.isfile(filename), "did not create contour shapefile"


def test_export_contourf():
    if import_shapefile() is None:
        return
<<<<<<< HEAD
    import shapefile
=======
    import matplotlib.pyplot as plt
    import shapefile

>>>>>>> 05b538ce
    from flopy.export.utils import export_contourf
    import matplotlib.pyplot as plt

    ws_out = f"{base_dir}_shapefile_export_contourf"
    filename = os.path.join(ws_out, "myfilledcontours.shp")

<<<<<<< HEAD
=======
    ws_out = f"{base_dir}_shapefile_export_contourf"
    filename = os.path.join(ws_out, "myfilledcontours.shp")

>>>>>>> 05b538ce
    test_setup = FlopyTestSetup(verbose=True, test_dirs=ws_out)

    model_ws = os.path.join("..", "examples", "data", "freyberg")
    ml = flopy.modflow.Modflow.load("freyberg.nam", model_ws=model_ws)
    hds_pth = os.path.join(model_ws, "freyberg.githds")
    hds = flopy.utils.HeadFile(hds_pth)
    head = hds.get_data()
    levels = np.arange(10, 30, 0.5)

    mapview = flopy.plot.PlotMapView(model=ml)
    contour_set = mapview.contour_array(
        head, masked_values=[999.0], levels=levels, filled=True
    )

    export_contourf(filename, contour_set)
    plt.close()
    if not os.path.isfile(filename):
        raise AssertionError("did not create contourf shapefile")

    with shapefile.Reader(filename) as r:
        shapes = r.shapes()
        if len(shapes) != 65:
            raise AssertionError(
                "multipolygons were skipped in contourf routine"
            )


def main():
    # test_shapefile()
    # test_shapefile_ibound()
    test_netcdf_classmethods()

    # for namfile in namfiles:
    #     test_netcdf(namfile)
    #     test_shapefile(namfile)

    # for namfile in namfiles[0:2]:
    #     export_shapefile_modelgrid_override(namfile)

    # test_netcdf_overloads()
    # test_netcdf_classmethods()
    # build_netcdf()
    # build_sfr_netcdf()
    # test_twri_mg()
    # test_mg()
    # test_mbase_modelgrid()
    # test_mt_modelgrid()
    # test_rotation()
    # test_model_dot_plot()
    # test_get_lrc_get_node()
    # test_vertex_model_dot_plot()
    # test_sr_with_Map()
    # test_modelgrid_with_PlotMapView()
    # test_epsgs()
    # test_sr_scaling()
    # test_read_usgs_model_reference()
    # test_dynamic_xll_yll()
    # test_namfile_readwrite()
    # test_free_format_flag()
    # test_get_vertices()
    test_export_output()
    # for namfile in namfiles:
    # test_freyberg_export()
    # test_export_array()
    # test_write_shapefile()
    # test_wkt_parse()
    # test_get_rc_from_node_coordinates()
    # test_export_array()
    # test_export_array_contours()
    # test_tricontour_NaN()
    # test_export_contourf()
    # test_sr()
    # test_mf6_modelgrid_update()
    # test_shapefile_polygon_closed()
    # test_mapview_plot_bc()
    # test_crosssection_plot_bc()
    # test_output_helper_shapefile_export()


if __name__ == "__main__":

    main()<|MERGE_RESOLUTION|>--- conflicted
+++ resolved
@@ -1733,25 +1733,14 @@
 def test_export_contourf():
     if import_shapefile() is None:
         return
-<<<<<<< HEAD
-    import shapefile
-=======
     import matplotlib.pyplot as plt
     import shapefile
 
->>>>>>> 05b538ce
     from flopy.export.utils import export_contourf
-    import matplotlib.pyplot as plt
 
     ws_out = f"{base_dir}_shapefile_export_contourf"
     filename = os.path.join(ws_out, "myfilledcontours.shp")
 
-<<<<<<< HEAD
-=======
-    ws_out = f"{base_dir}_shapefile_export_contourf"
-    filename = os.path.join(ws_out, "myfilledcontours.shp")
-
->>>>>>> 05b538ce
     test_setup = FlopyTestSetup(verbose=True, test_dirs=ws_out)
 
     model_ws = os.path.join("..", "examples", "data", "freyberg")
