{
 "cells": [
  {
   "cell_type": "markdown",
   "metadata": {},
   "source": [
    "# FloPy\n",
    "\n",
    "## Creating a Simple MODFLOW 6 Model with Flopy\n",
    "\n",
    "The purpose of this notebook is to demonstrate the Flopy capabilities for building a simple MODFLOW 6 model from scratch, running the model, and viewing the results.  This notebook will demonstrate the capabilities using a simple lake example.  A separate notebook is also available in which the same lake example is created for MODFLOW-2005 (flopy3_lake_example.ipynb)."
   ]
  },
  {
   "cell_type": "markdown",
   "metadata": {},
   "source": [
    "### Setup the Notebook Environment"
   ]
  },
  {
   "cell_type": "code",
   "execution_count": 1,
   "metadata": {
    "execution": {
     "iopub.execute_input": "2022-03-07T20:05:41.779300Z",
     "iopub.status.busy": "2022-03-07T20:05:41.778516Z",
     "iopub.status.idle": "2022-03-07T20:05:42.870728Z",
     "shell.execute_reply": "2022-03-07T20:05:42.871126Z"
    }
   },
   "outputs": [
    {
     "name": "stdout",
     "output_type": "stream",
     "text": [
<<<<<<< HEAD
      "3.8.11 (default, Aug  6 2021, 08:56:27) \n",
      "[Clang 10.0.0 ]\n",
      "numpy version: 1.19.2\n",
      "matplotlib version: 3.4.2\n",
=======
      "3.9.7 (default, Sep 16 2021, 08:50:36) \n",
      "[Clang 10.0.0 ]\n",
      "numpy version: 1.21.2\n",
      "matplotlib version: 3.5.1\n",
>>>>>>> 05b538ce
      "flopy version: 3.3.5\n"
     ]
    }
   ],
   "source": [
    "import sys\n",
    "import os\n",
    "import platform\n",
    "import numpy as np\n",
    "import matplotlib as mpl\n",
    "import matplotlib.pyplot as plt\n",
    "\n",
    "# run installed version of flopy or add local path\n",
    "try:\n",
    "    import flopy\n",
    "except:\n",
    "    fpth = os.path.abspath(os.path.join(\"..\", \"..\"))\n",
    "    sys.path.append(fpth)\n",
    "    import flopy\n",
    "\n",
    "print(sys.version)\n",
    "print(\"numpy version: {}\".format(np.__version__))\n",
    "print(\"matplotlib version: {}\".format(mpl.__version__))\n",
    "print(\"flopy version: {}\".format(flopy.__version__))"
   ]
  },
  {
   "cell_type": "code",
   "execution_count": 2,
   "metadata": {
    "execution": {
     "iopub.execute_input": "2022-03-07T20:05:42.875529Z",
     "iopub.status.busy": "2022-03-07T20:05:42.874907Z",
     "iopub.status.idle": "2022-03-07T20:05:42.876752Z",
     "shell.execute_reply": "2022-03-07T20:05:42.877152Z"
    }
   },
   "outputs": [],
   "source": [
    "# For this example, we will set up a model workspace.\n",
    "# Model input files and output files will reside here.\n",
    "workspace = os.path.join(\"data\", \"mf6lake\")\n",
    "if not os.path.isdir(workspace):\n",
    "    os.makedirs(workspace, exist_ok=True)"
   ]
  },
  {
   "cell_type": "markdown",
   "metadata": {},
   "source": [
    "### Create the Flopy Model Objects\n",
    "\n",
    "We are creating a square model with a specified head equal to `h1` along all boundaries. The head at the cell in the center in the top layer is fixed to `h2`. First, set the name of the model and the parameters of the model: the number of layers `Nlay`, the number of rows and columns `N`, lengths of the sides of the model `L`, aquifer thickness `H`, hydraulic conductivity `k`"
   ]
  },
  {
   "cell_type": "code",
   "execution_count": 3,
   "metadata": {
    "execution": {
     "iopub.execute_input": "2022-03-07T20:05:42.881307Z",
     "iopub.status.busy": "2022-03-07T20:05:42.880720Z",
     "iopub.status.idle": "2022-03-07T20:05:42.882456Z",
     "shell.execute_reply": "2022-03-07T20:05:42.882814Z"
    }
   },
   "outputs": [],
   "source": [
    "name = \"mf6lake\"\n",
    "h1 = 100\n",
    "h2 = 90\n",
    "Nlay = 10\n",
    "N = 101\n",
    "L = 400.0\n",
    "H = 50.0\n",
    "k = 1.0"
   ]
  },
  {
   "cell_type": "markdown",
   "metadata": {},
   "source": [
    "One big difference between MODFLOW 6 and previous MODFLOW versions is that MODFLOW 6 is based on the concept of a simulation.  A simulation consists of the following:\n",
    "\n",
    "* Temporal discretization (TDIS)\n",
    "* One or more models (GWF is the only model supported at present)\n",
    "* Zero or more exchanges (instructions for how models are coupled)\n",
    "* Solutions\n",
    "\n",
    "For this simple lake example, the simulation consists of the temporal discretization (TDIS) package (TDIS), a groundwater flow (GWF) model, and an iterative model solution (IMS), which controls how the GWF model is solved. "
   ]
  },
  {
   "cell_type": "code",
   "execution_count": 4,
   "metadata": {
    "execution": {
     "iopub.execute_input": "2022-03-07T20:05:42.940467Z",
     "iopub.status.busy": "2022-03-07T20:05:42.922191Z",
     "iopub.status.idle": "2022-03-07T20:05:42.942652Z",
     "shell.execute_reply": "2022-03-07T20:05:42.943069Z"
    }
   },
   "outputs": [],
   "source": [
    "# Create the Flopy simulation object\n",
    "sim = flopy.mf6.MFSimulation(\n",
    "    sim_name=name, exe_name=\"mf6\", version=\"mf6\", sim_ws=workspace\n",
    ")\n",
    "\n",
    "# Create the Flopy temporal discretization object\n",
    "tdis = flopy.mf6.modflow.mftdis.ModflowTdis(\n",
    "    sim, pname=\"tdis\", time_units=\"DAYS\", nper=1, perioddata=[(1.0, 1, 1.0)]\n",
    ")\n",
    "\n",
    "# Create the Flopy groundwater flow (gwf) model object\n",
    "model_nam_file = \"{}.nam\".format(name)\n",
    "gwf = flopy.mf6.ModflowGwf(sim, modelname=name, model_nam_file=model_nam_file)\n",
    "\n",
    "# Create the Flopy iterative model solver (ims) Package object\n",
    "ims = flopy.mf6.modflow.mfims.ModflowIms(sim, pname=\"ims\", complexity=\"SIMPLE\")"
   ]
  },
  {
   "cell_type": "markdown",
   "metadata": {},
   "source": [
    "Now that the overall simulation is set up, we can focus on building the groundwater flow model.  The groundwater flow model will be built by adding packages to it that describe the model characteristics.\n",
    "\n",
    "Define the discretization of the model. All layers are given equal thickness. The `bot` array is build from `H` and the `Nlay` values to indicate top and bottom of each layer, and `delrow` and `delcol` are computed from model size `L` and number of cells `N`. Once these are all computed, the Discretization file is built."
   ]
  },
  {
   "cell_type": "code",
   "execution_count": 5,
   "metadata": {
    "execution": {
     "iopub.execute_input": "2022-03-07T20:05:42.951207Z",
     "iopub.status.busy": "2022-03-07T20:05:42.950373Z",
     "iopub.status.idle": "2022-03-07T20:05:42.952371Z",
     "shell.execute_reply": "2022-03-07T20:05:42.952762Z"
    }
   },
   "outputs": [],
   "source": [
    "# Create the discretization package\n",
    "bot = np.linspace(-H / Nlay, -H, Nlay)\n",
    "delrow = delcol = L / (N - 1)\n",
    "dis = flopy.mf6.modflow.mfgwfdis.ModflowGwfdis(\n",
    "    gwf,\n",
    "    pname=\"dis\",\n",
    "    nlay=Nlay,\n",
    "    nrow=N,\n",
    "    ncol=N,\n",
    "    delr=delrow,\n",
    "    delc=delcol,\n",
    "    top=0.0,\n",
    "    botm=bot,\n",
    ")"
   ]
  },
  {
   "cell_type": "code",
   "execution_count": 6,
   "metadata": {
    "execution": {
     "iopub.execute_input": "2022-03-07T20:05:42.959512Z",
     "iopub.status.busy": "2022-03-07T20:05:42.956968Z",
     "iopub.status.idle": "2022-03-07T20:05:42.961600Z",
     "shell.execute_reply": "2022-03-07T20:05:42.962141Z"
    }
   },
   "outputs": [],
   "source": [
    "# Create the initial conditions package\n",
    "start = h1 * np.ones((Nlay, N, N))\n",
    "ic = flopy.mf6.modflow.mfgwfic.ModflowGwfic(gwf, pname=\"ic\", strt=start)"
   ]
  },
  {
   "cell_type": "code",
   "execution_count": 7,
   "metadata": {
    "execution": {
     "iopub.execute_input": "2022-03-07T20:05:42.968706Z",
     "iopub.status.busy": "2022-03-07T20:05:42.968018Z",
     "iopub.status.idle": "2022-03-07T20:05:42.969917Z",
     "shell.execute_reply": "2022-03-07T20:05:42.970397Z"
    }
   },
   "outputs": [],
   "source": [
    "# Create the node property flow package\n",
    "npf = flopy.mf6.modflow.mfgwfnpf.ModflowGwfnpf(\n",
    "    gwf, pname=\"npf\", icelltype=1, k=k, save_flows=True\n",
    ")"
   ]
  },
  {
   "cell_type": "code",
   "execution_count": 8,
   "metadata": {
    "execution": {
     "iopub.execute_input": "2022-03-07T20:05:43.002379Z",
     "iopub.status.busy": "2022-03-07T20:05:43.001795Z",
     "iopub.status.idle": "2022-03-07T20:05:43.009538Z",
     "shell.execute_reply": "2022-03-07T20:05:43.009939Z"
    }
   },
   "outputs": [],
   "source": [
    "# Create the constant head package.\n",
    "# List information is created a bit differently for\n",
    "# MODFLOW 6 than for other MODFLOW versions.  The\n",
    "# cellid (layer, row, column, for a regular grid)\n",
    "# must be entered as a tuple as the first entry.\n",
    "# Remember that these must be zero-based indices!\n",
    "chd_rec = []\n",
    "chd_rec.append(((0, int(N / 4), int(N / 4)), h2))\n",
    "for layer in range(0, Nlay):\n",
    "    for row_col in range(0, N):\n",
    "        chd_rec.append(((layer, row_col, 0), h1))\n",
    "        chd_rec.append(((layer, row_col, N - 1), h1))\n",
    "        if row_col != 0 and row_col != N - 1:\n",
    "            chd_rec.append(((layer, 0, row_col), h1))\n",
    "            chd_rec.append(((layer, N - 1, row_col), h1))\n",
    "chd = flopy.mf6.modflow.mfgwfchd.ModflowGwfchd(\n",
    "    gwf,\n",
    "    pname=\"chd\",\n",
    "    maxbound=len(chd_rec),\n",
    "    stress_period_data=chd_rec,\n",
    "    save_flows=True,\n",
    ")"
   ]
  },
  {
   "cell_type": "code",
   "execution_count": 9,
   "metadata": {
    "execution": {
     "iopub.execute_input": "2022-03-07T20:05:43.016354Z",
     "iopub.status.busy": "2022-03-07T20:05:43.015663Z",
     "iopub.status.idle": "2022-03-07T20:05:43.018324Z",
     "shell.execute_reply": "2022-03-07T20:05:43.018716Z"
    }
   },
   "outputs": [
    {
     "data": {
      "text/plain": [
       "rec.array([((0, 25, 25),  90.), ((0, 0, 0), 100.), ((0, 0, 100), 100.),\n",
       "           ..., ((9, 100, 99), 100.), ((9, 100, 0), 100.),\n",
       "           ((9, 100, 100), 100.)],\n",
       "          dtype=[('cellid', 'O'), ('head', '<f8')])"
      ]
     },
     "execution_count": 9,
     "metadata": {},
     "output_type": "execute_result"
    }
   ],
   "source": [
    "# The chd package stored the constant heads in a structured\n",
    "# array, also called a recarray.  We can get a pointer to the\n",
    "# recarray for the first stress period (iper = 0) as follows.\n",
    "iper = 0\n",
    "ra = chd.stress_period_data.get_data(key=iper)\n",
    "ra"
   ]
  },
  {
   "cell_type": "code",
   "execution_count": 10,
   "metadata": {
    "execution": {
     "iopub.execute_input": "2022-03-07T20:05:43.047406Z",
     "iopub.status.busy": "2022-03-07T20:05:43.030642Z",
     "iopub.status.idle": "2022-03-07T20:05:43.162170Z",
     "shell.execute_reply": "2022-03-07T20:05:43.162940Z"
    }
   },
   "outputs": [
    {
     "data": {
      "text/plain": [
       "Text(0.5, 1.0, 'Layer 1: Constant Head Cells')"
      ]
     },
     "execution_count": 10,
     "metadata": {},
     "output_type": "execute_result"
    },
    {
     "data": {
      "image/png": "iVBORw0KGgoAAAANSUhEUgAAAQoAAAEICAYAAACnA7rCAAAAOXRFWHRTb2Z0d2FyZQBNYXRwbG90bGliIHZlcnNpb24zLjUuMSwgaHR0cHM6Ly9tYXRwbG90bGliLm9yZy/YYfK9AAAACXBIWXMAAAsTAAALEwEAmpwYAAATEElEQVR4nO3be7BdZX3G8e9DTnLCxZDEEJoLEqQREEcDE4UotYwBI9QxqQ42IDQ6OFGrBZVWAjpFZ9DSjqU4U6RGUVJAaBoRMqmKIYiWKVIOl1EgYKJAOOTkAnIJiDGRX/943xOWx3POe7L32WftkOczs2fv9a7bb9+e/a53r6WIwMxsMPvUXYCZtT8HhZkVOSjMrMhBYWZFDgozK3JQmFmRg8IMkHSVpItbvW1JJ0rqbsV+WukVHRSSHpV0Ut11VEmaImmlpI2SQtKMBrZxhqQuSc9L6pH0fUkntKDc3v0N64db0gcl3V5Y5jZJH25lHbsjv29X5td7m6SHJH1B0v511DPSXtFBUTdJHf00vwT8AHhfg9v8NHAZ8CXgYOA1wFeB+Y1VaSWSJgJ3APsCcyLiVcDJwHjg8BpLGzkR8Yq9AY8CJ/XTPgFYBWwFns6Pp+d5pwF391n+PODG/LgT+DKwAdgM/Duwb553ItANnA9sAq4epLYOIIAZu/F8DgSeB04bZJlOUpBszLfLgM4+9Z0HbAF6gA9V1j0VeBDYBjwB/B2wP/AiKeCez7epwFtIX55n8nb+DRhT2VYAHwXW5df4ckDAUcBvgd/nbT0zwPO4Dfhwn7YTge4+r8eVef9PABcDo/K8w4FbgaeAJ4FrgfGVdY8B7snP9T+B64GLB6jlYuDnwD6DvO5HAquBXwMPA++vzLuqd9v9PIfzc+3b8npz6/7e9HfbW3sU+wDfAg4l/SK/SPqgA6wEDpN0VGX5M4Gr8+N/Al4HzAL+FJgG/ENl2T8BJuZtL97dwiQtkbRqgNlzgLHAdwfZxGeB43N9byJ9oT/Xp74Dc91nA5dLmpDnXQl8JNIv5huAWyPiBeAUYGNEHJBvG0lf9E8Bk3Jdc4G/6VPLu4E35zreD8yLiLWkALkjb2v8IM+lZBmwk/Q+HAO8E+g9XBHwj6RQOwo4BPg8gKQxwI2k93Qi8F8M3sM7CbghIl7qb2Y+/FgNfBuYDJwOfFXS0YMVL+kI4BPAm/NrPo/049Z+6k6qVt4YoEfRz3KzgKcr01cAX8yPjyb9InaSPnwvAIdXlp0DPFL5tfgdMHYI+2ykR/EBYFNhmV8Cp1am5wGPVup7EeiozN8CHJ8fbwA+Aozrs80TqfwKDrDfTwLfrUwHcEJlejmwJD/+IHB7YXu3Ab8h9Vh6b8/31kE67NpO7s3lttOBHw2wvQXAvfnx20m9LVXm/y8D9yjWAR8dpNa/Av6nT9vXgIvy46vop0dBCrgtpCAaPZLfjd297ZU9Ckn7SfqapMckPQf8BBgvaVReZBlwhiQBZwHLI2I7cBCwH3C3pGckPUMabziosvmtEfHbFpX+FDBpgLGPXlOBxyrTj+W2XduIiJ2V6d8AB+TH7yMdfjwm6ceS5gy0E0mvk7RK0qb8Gn6J1Luo2jTAfobqnIgY33sj9VB6HQqMBnoq78XXSL/oSJos6XpJT+T6rqnUNxV4IvK3Nau+Zn09BUwZZP6hwHG9deRaPkDqvQ0oItaTAvbzwJZc79TB1qnLXhkUpGP0I4DjImIc6RcGUo+BiPgpqWfwZ8AZvHzY8STpF/noygf4wIiofgFaeTnuHaTj+wWDLLOR9MHt9ZrcVhQRd0XEfNKX7UZSLwD6f05XAA8BM/NreCH59RvKroa43GAeJ/UoJlXei3ER0dvd/8e8nzfm+s6s1NcDTMs/BL1eM8i+bgH+UtJA35fHgR9XQy3SYdXHSk8iIr4dESeQ3rMgHdq2nb0hKEZLGlu5dQCvIn3hn8kj2hf1s95/kMYtdkbE7QCRjlG/DvyrpN5frmmS5u1OQZLGkg5lADrzdFFEPEsaD7lc0oLcMxot6RRJ/5wXuw74nKSDJE3Ky18zhJrGSPqApAMjYgfwHGkcAtKg7aslHVhZ5VV5meclHQkUvxQVm4HpeaygIRHRA/wQ+BdJ4yTtI+lwSX9eqe950ns8Dfj7yup3kMY2zpHUIem9pLGcgVwKjAOWSToUdr3vl0p6I2kw/HWSzsrvx2hJb+4zzvVHJB0h6R2SOkk/AC/y8mveVvaGoPge6Q3ovX2e9E/AvqQewk9Jhw99XU0a0Lu6T/v5wHrgp7lLewupd7I7XiR9iCH9Kr/YO0PShZK+P9CKEXEp8GnSAOVW0q/ZJ0g9AEgj9F3Az0gj9ffktqE4C3g0P6+Pkn6FiYiHSAH0q9y1nkr6R+QM0mj910n/HAzVrcADwCZJT+7Gen39NTCG9E/N08AKXj5E+AJwLPAs8N/ADb0rRcTvgPeSxkqeJo0x7JrfV0T8GngrsAO4U9I2YE3e9vqI2EYaSF1I6r1tIvUMOvvf4i6dwCWkz+EmUk/uwqE88ZGmPzxMs16S9iUNNB0bEevqrsesTntDj6JRHwPuckiYpb/orA9Jj5IGvhbUW4lZe2hZj0LSuyQ9LGm9pCWt2k8rRMSMiDg0Iu6tuxazdtCSMYp8PsIvSOfDdwN3AadHxIPDvjMza7lWHXq8hTQa/CsASdeTLlrqNyjGqDPGsldchGdWm208/WREHFRe8o+1Kiimkf6269UNHFddQNJi8rUQY9mP4zS3RaWYGcAtsWKws08H1aqg6O8MvT84xomIpcBSgHGaGAA3b7yvReWY7b3mTZ3V9DZaNZjZTbpar9d0hngasZm1n1YFxV3ATEmH5dN0F5Iu3zazPVBLDj0iYqekTwA3A6OAb0bEA63Yl5m1XstOuIqI75GuszCzPZxP4TazIgeFmRU5KMysyEFhZkUOCjMrclCYWZGDwsyKHBRmVuSgMLMiB4WZFTkozKzIQWFmRQ4KMytyUJhZkYPCzIocFGZW5KAwsyIHhZkVOSjMrMhBYWZFDgozK3JQmFmRg8LMihwUZlbkoDCzIgeFmRU5KMysyEFhZkUOCjMrclCYWZGDwsyKHBRmVuSgMLMiB4WZFTUcFJIOkfQjSWslPSDp3Nw+UdJqSevy/YThK9fM6tBMj2IncF5EHAUcD3xc0uuBJcCaiJgJrMnTZrYHazgoIqInIu7Jj7cBa4FpwHxgWV5sGbCgyRrNrGbDMkYhaQZwDHAncHBE9EAKE2DyAOssltQlqWsH24ejDDNrkaaDQtIBwHeAT0bEc0NdLyKWRsTsiJg9ms5myzCzFmoqKCSNJoXEtRFxQ27eLGlKnj8F2NJciWZWt2b+9RBwJbA2Ii6tzFoJLMqPFwE3NV6embWDjibWfRtwFvBzSffltguBS4Dlks4GNgCnNVWhmdWu4aCIiNsBDTB7bqPbNbP24zMzzazIQWFmRQ4KMytyUJhZkYOiheZNncW8qbPqLsOsaQ4KMytq5jwKK7h54311l2A2LNyjMLMiB4WZFTkozKzIQWFmRQ4KMytyUJhZkYPCzIocFGZW5KAwsyIHhZkVOSjMrMhBYWZFDgozK3JQmFmRg8LMihwUZlbkoDCzIgeFmRU5KMysyEFhZkUOCjMrclCYWZGDwsyKHBRmVuSgMLMiB4WZFTkozKyo6aCQNErSvZJW5emJklZLWpfvJzRfppnVaTh6FOcCayvTS4A1ETETWJOnzWwP1lRQSJoO/AXwjUrzfGBZfrwMWNDMPsysfs32KC4DPgO8VGk7OCJ6APL95Cb3YWY1azgoJL0b2BIRdze4/mJJXZK6drC90TLMbAR0NLHu24D3SDoVGAuMk3QNsFnSlIjokTQF2NLfyhGxFFgKME4To4k6zKzFGu5RRMQFETE9ImYAC4FbI+JMYCWwKC+2CLip6SrNrFatOI/iEuBkSeuAk/O0me3Bmjn02CUibgNuy4+fAuYOx3bNrD34zEwzK3JQmFmRg8LMihwUZlbkoDCzIgeFmRU5KMysyEFhZkUOCjMrclCYWZGDwsyKHBRmVuSgMLMiB4WZFTkozKzIQWFmRQ4KMytyUJhZkYPCzIocFGZW5KAwsyIHhZkVOSjMrMhBYWZFDgozK3JQmFmRg8LMihwUZlbkoDCzIgeFmRU5KMysyEFhZkUOCjMrclCYWVFTQSFpvKQVkh6StFbSHEkTJa2WtC7fTxiuYs2sHs32KL4C/CAijgTeBKwFlgBrImImsCZPm9kerOGgkDQOeDtwJUBE/C4ingHmA8vyYsuABc2VaGZ1a6ZH8VpgK/AtSfdK+oak/YGDI6IHIN9PHoY6zaxGzQRFB3AscEVEHAO8wG4cZkhaLKlLUtcOtjdRhpm1WjNB0Q10R8SdeXoFKTg2S5oCkO+39LdyRCyNiNkRMXs0nU2UYWat1nBQRMQm4HFJR+SmucCDwEpgUW5bBNzUVIVmVruOJtf/W+BaSWOAXwEfIoXPcklnAxuA05rch5nVrKmgiIj7gNn9zJrbzHbNrL34zEwzK3JQmFmRg8LMihwUZlbkoDCzIgeFmRU5KMysyEFhZkUOCjMrclCYWZGDwsyKHBRmVuSgMLMiB4WZFTkozKzIQWFmRQ4KMytyUJhZkYPCzIocFGZW5KAwsyIHhZkVOSjMrMhBYWZFDgozK3JQmFmRg8LMihwUZlbkoDCzIgeFmRU5KMysyEFhZkUOCjMrclCYWZGDwsyKmgoKSZ+S9ICk+yVdJ2mspImSVktal+8nDFexZlaPhoNC0jTgHGB2RLwBGAUsBJYAayJiJrAmT5vZHqzZQ48OYF9JHcB+wEZgPrAsz18GLGhyH2ZWs4aDIiKeAL4MbAB6gGcj4ofAwRHRk5fpASb3t76kxZK6JHXtYHujZZjZCGjm0GMCqfdwGDAV2F/SmUNdPyKWRsTsiJg9ms5GyzCzEdDMocdJwCMRsTUidgA3AG8FNkuaApDvtzRfppnVqZmg2AAcL2k/SQLmAmuBlcCivMwi4KbmSjSzunU0umJE3ClpBXAPsBO4F1gKHAAsl3Q2KUxOG45Czaw+DQcFQERcBFzUp3k7qXdhZq8QPjPTzIocFGZW5KAwsyIHhZkVOSjMrMhBYWZFDgozK3JQmFmRg8LMihwUZlbkoDCzIgeFmRU5KMysyEFhZkUOCjMrclCYWZGDwsyKHBRmVuSgMLMiB4WZFTkozKzIQWFmRQ4KMytyUJhZkYPCzIocFGZW5KAwsyIHhZkVOSjMrMhBYWZFDgozK3JQmFmRg8LMihwUZlZUDApJ35S0RdL9lbaJklZLWpfvJ1TmXSBpvaSHJc1rVeFmNnKG0qO4CnhXn7YlwJqImAmsydNIej2wEDg6r/NVSaOGrVozq0VHaYGI+ImkGX2a5wMn5sfLgNuA83P79RGxHXhE0nrgLcAdQylm3tRZQ1nMzEZYo2MUB0dED0C+n5zbpwGPV5brzm1/RNJiSV2SunawvcEyzGwkFHsUu0n9tEV/C0bEUmApgKStt8SKF4Anh7meVpnEnlMr7Fn1utbWmAQc2ujKjQbFZklTIqJH0hRgS27vBg6pLDcd2FjaWEQcJKkrImY3WM+I2pNqhT2rXtfaGrnWGY2u3+ihx0pgUX68CLip0r5QUqekw4CZwP81WpyZtYdij0LSdaSBy0mSuoGLgEuA5ZLOBjYApwFExAOSlgMPAjuBj0fE71tUu5mNkKH863H6ALPmDrD8F4EvNlDL0gbWqcueVCvsWfW61tZoqlZF9DvWaGa2i0/hNrMiB4WZFbVFUEh6V742ZL2kJXXXUyXpEEk/krRW0gOSzs3tA17vUjdJoyTdK2lVnm7LWiWNl7RC0kP59Z3TxrV+Kr//90u6TtLYdql1JK7Hqj0o8rUglwOnAK8HTs/XjLSLncB5EXEUcDzw8Vxfv9e7tIlzgbWV6Xat9SvADyLiSOBNpJrbrlZJ04BzgNkR8QZgFOmapnap9SpafT1WRNR6A+YAN1emLwAuqLuuQeq9CTgZeBiYktumAA/XXVuuZXr+YLwDWJXb2q5WYBzwCHlAvdLejrX2XpowkfRP4Srgne1UKzADuL/0Ovb9fgE3A3NK26+9R8FuXB9St3xx3DHAnQx8vUvdLgM+A7xUaWvHWl8LbAW+lQ+TviFpf9qw1oh4Avgy6ZyhHuDZiPghbVhrRdPXY1W1Q1AM+fqQOkk6APgO8MmIeK7uevoj6d3Aloi4u+5ahqADOBa4IiKOAV6gDQ4z+pOP7+cDhwFTgf0lnVlvVQ1r6PvWDkHR0PUhI0nSaFJIXBsRN+Tmzfk6F/pc71KntwHvkfQocD3wDknX0J61dgPdEXFnnl5BCo52rPUk4JGI2BoRO4AbgLfSnrX2Gqi2hr5v7RAUdwEzJR0maQxpoGVlzTXtIknAlcDaiLi0Mmug611qExEXRMT0SBf/LARujYgzac9aNwGPSzoiN80lnfrfdrWSDjmOl7Rf/jzMJQ28tmOtvYb3eqy6B4rygMqpwC+AXwKfrbuePrWdQOqa/Qy4L99OBV5NGjRcl+8n1l1rn7pP5OXBzLasFZgFdOXX9kZgQhvX+gXgIeB+4Gqgs11qBa4jjZ3sIPUYzh6sNuCz+bv2MHDKUPbhU7jNrKgdDj3MrM05KMysyEFhZkUOCjMrclCYWZGDwsyKHBRmVvT/YaREN/pmZkYAAAAASUVORK5CYII=\n",
      "text/plain": [
       "<Figure size 432x288 with 1 Axes>"
      ]
     },
     "metadata": {
      "needs_background": "light"
     },
     "output_type": "display_data"
    }
   ],
   "source": [
    "# We can make a quick plot to show where our constant\n",
    "# heads are located by creating an integer array\n",
    "# that starts with ones everywhere, but is assigned\n",
    "# a -1 where chds are located\n",
    "ibd = np.ones((Nlay, N, N), dtype=int)\n",
    "for k, i, j in ra[\"cellid\"]:\n",
    "    ibd[k, i, j] = -1\n",
    "\n",
    "ilay = 0\n",
    "plt.imshow(ibd[ilay, :, :], interpolation=\"none\")\n",
    "plt.title(\"Layer {}: Constant Head Cells\".format(ilay + 1))"
   ]
  },
  {
   "cell_type": "code",
   "execution_count": 11,
   "metadata": {
    "execution": {
     "iopub.execute_input": "2022-03-07T20:05:43.169285Z",
     "iopub.status.busy": "2022-03-07T20:05:43.168554Z",
     "iopub.status.idle": "2022-03-07T20:05:43.195861Z",
     "shell.execute_reply": "2022-03-07T20:05:43.196491Z"
    }
   },
   "outputs": [],
   "source": [
    "# Create the output control package\n",
    "headfile = \"{}.hds\".format(name)\n",
    "head_filerecord = [headfile]\n",
    "budgetfile = \"{}.cbb\".format(name)\n",
    "budget_filerecord = [budgetfile]\n",
    "saverecord = [(\"HEAD\", \"ALL\"), (\"BUDGET\", \"ALL\")]\n",
    "printrecord = [(\"HEAD\", \"LAST\")]\n",
    "oc = flopy.mf6.modflow.mfgwfoc.ModflowGwfoc(\n",
    "    gwf,\n",
    "    pname=\"oc\",\n",
    "    saverecord=saverecord,\n",
    "    head_filerecord=head_filerecord,\n",
    "    budget_filerecord=budget_filerecord,\n",
    "    printrecord=printrecord,\n",
    ")"
   ]
  },
  {
   "cell_type": "code",
   "execution_count": 12,
   "metadata": {
    "execution": {
     "iopub.execute_input": "2022-03-07T20:05:43.207721Z",
     "iopub.status.busy": "2022-03-07T20:05:43.206715Z",
     "iopub.status.idle": "2022-03-07T20:05:43.210328Z",
     "shell.execute_reply": "2022-03-07T20:05:43.210979Z"
    }
   },
   "outputs": [
    {
     "name": "stdout",
     "output_type": "stream",
     "text": [
      "Help on ModflowGwfoc in module flopy.mf6.modflow.mfgwfoc object:\n",
      "\n",
      "class ModflowGwfoc(flopy.mf6.mfpackage.MFPackage)\n",
      " |  ModflowGwfoc(model, loading_package=False, budget_filerecord=None, budgetcsv_filerecord=None, head_filerecord=None, headprintrecord=None, saverecord=None, printrecord=None, filename=None, pname=None, parent_file=None)\n",
      " |  \n",
      " |  ModflowGwfoc defines a oc package within a gwf6 model.\n",
      " |  \n",
      " |  Parameters\n",
      " |  ----------\n",
      " |  model : MFModel\n",
      " |      Model that this package is a part of.  Package is automatically\n",
      " |      added to model when it is initialized.\n",
      " |  loading_package : bool\n",
      " |      Do not set this parameter. It is intended for debugging and internal\n",
      " |      processing purposes only.\n",
      " |  budget_filerecord : [budgetfile]\n",
      " |      * budgetfile (string) name of the output file to write budget\n",
      " |        information.\n",
      " |  budgetcsv_filerecord : [budgetcsvfile]\n",
      " |      * budgetcsvfile (string) name of the comma-separated value (CSV) output\n",
      " |        file to write budget summary information. A budget summary record\n",
      " |        will be written to this file for each time step of the simulation.\n",
      " |  head_filerecord : [headfile]\n",
      " |      * headfile (string) name of the output file to write head information.\n",
      " |  headprintrecord : [columns, width, digits, format]\n",
      " |      * columns (integer) number of columns for writing data.\n",
      " |      * width (integer) width for writing each number.\n",
      " |      * digits (integer) number of digits to use for writing a number.\n",
      " |      * format (string) write format can be EXPONENTIAL, FIXED, GENERAL, or\n",
      " |        SCIENTIFIC.\n",
      " |  saverecord : [rtype, ocsetting]\n",
      " |      * rtype (string) type of information to save or print. Can be BUDGET or\n",
      " |        HEAD.\n",
      " |      * ocsetting (keystring) specifies the steps for which the data will be\n",
      " |        saved.\n",
      " |          all : [keyword]\n",
      " |              * all (keyword) keyword to indicate save for all time steps in\n",
      " |                period.\n",
      " |          first : [keyword]\n",
      " |              * first (keyword) keyword to indicate save for first step in\n",
      " |                period. This keyword may be used in conjunction with other\n",
      " |                keywords to print or save results for multiple time steps.\n",
      " |          last : [keyword]\n",
      " |              * last (keyword) keyword to indicate save for last step in\n",
      " |                period. This keyword may be used in conjunction with other\n",
      " |                keywords to print or save results for multiple time steps.\n",
      " |          frequency : [integer]\n",
      " |              * frequency (integer) save at the specified time step\n",
      " |                frequency. This keyword may be used in conjunction with other\n",
      " |                keywords to print or save results for multiple time steps.\n",
      " |          steps : [integer]\n",
      " |              * steps (integer) save for each step specified in STEPS. This\n",
      " |                keyword may be used in conjunction with other keywords to\n",
      " |                print or save results for multiple time steps.\n",
      " |  printrecord : [rtype, ocsetting]\n",
      " |      * rtype (string) type of information to save or print. Can be BUDGET or\n",
      " |        HEAD.\n",
      " |      * ocsetting (keystring) specifies the steps for which the data will be\n",
      " |        saved.\n",
      " |          all : [keyword]\n",
      " |              * all (keyword) keyword to indicate save for all time steps in\n",
      " |                period.\n",
      " |          first : [keyword]\n",
      " |              * first (keyword) keyword to indicate save for first step in\n",
      " |                period. This keyword may be used in conjunction with other\n",
      " |                keywords to print or save results for multiple time steps.\n",
      " |          last : [keyword]\n",
      " |              * last (keyword) keyword to indicate save for last step in\n",
      " |                period. This keyword may be used in conjunction with other\n",
      " |                keywords to print or save results for multiple time steps.\n",
      " |          frequency : [integer]\n",
      " |              * frequency (integer) save at the specified time step\n",
      " |                frequency. This keyword may be used in conjunction with other\n",
      " |                keywords to print or save results for multiple time steps.\n",
      " |          steps : [integer]\n",
      " |              * steps (integer) save for each step specified in STEPS. This\n",
      " |                keyword may be used in conjunction with other keywords to\n",
      " |                print or save results for multiple time steps.\n",
      " |  filename : String\n",
      " |      File name for this package.\n",
      " |  pname : String\n",
      " |      Package name for this package.\n",
      " |  parent_file : MFPackage\n",
      " |      Parent package file that references this package. Only needed for\n",
      " |      utility packages (mfutl*). For example, mfutllaktab package must have\n",
      " |      a mfgwflak package parent_file.\n",
      " |  \n",
      " |  Method resolution order:\n",
      " |      ModflowGwfoc\n",
      " |      flopy.mf6.mfpackage.MFPackage\n",
      " |      flopy.mf6.mfbase.PackageContainer\n",
      " |      flopy.pakbase.PackageInterface\n",
      " |      builtins.object\n",
      " |  \n",
      " |  Methods defined here:\n",
      " |  \n",
      " |  __init__(self, model, loading_package=False, budget_filerecord=None, budgetcsv_filerecord=None, head_filerecord=None, headprintrecord=None, saverecord=None, printrecord=None, filename=None, pname=None, parent_file=None)\n",
      " |      Initialize self.  See help(type(self)) for accurate signature.\n",
      " |  \n",
      " |  ----------------------------------------------------------------------\n",
      " |  Data and other attributes defined here:\n",
      " |  \n",
      " |  budget_filerecord = <flopy.mf6.data.mfdatautil.ListTemplateGenerator o...\n",
      " |  \n",
      " |  budgetcsv_filerecord = <flopy.mf6.data.mfdatautil.ListTemplateGenerato...\n",
      " |  \n",
      " |  dfn = [['header'], ['block options', 'name budget_filerecord', 'type r...\n",
      " |  \n",
      " |  dfn_file_name = 'gwf-oc.dfn'\n",
      " |  \n",
      " |  head_filerecord = <flopy.mf6.data.mfdatautil.ListTemplateGenerator obj...\n",
      " |  \n",
      " |  headprintrecord = <flopy.mf6.data.mfdatautil.ListTemplateGenerator obj...\n",
      " |  \n",
      " |  package_abbr = 'gwfoc'\n",
      " |  \n",
      " |  printrecord = <flopy.mf6.data.mfdatautil.ListTemplateGenerator object>\n",
      " |  \n",
      " |  saverecord = <flopy.mf6.data.mfdatautil.ListTemplateGenerator object>\n",
      " |  \n",
      " |  ----------------------------------------------------------------------\n",
      " |  Methods inherited from flopy.mf6.mfpackage.MFPackage:\n",
      " |  \n",
      " |  __repr__(self)\n",
      " |      Return repr(self).\n",
      " |  \n",
      " |  __setattr__(self, name, value)\n",
      " |      Implement setattr(self, name, value).\n",
      " |  \n",
      " |  __str__(self)\n",
      " |      Return str(self).\n",
      " |  \n",
      " |  build_child_package(self, pkg_type, data, parameter_name, filerecord)\n",
      " |      Builds a child package.  This method is only intended for FloPy\n",
      " |      internal use.\n",
      " |  \n",
      " |  build_child_packages_container(self, pkg_type, filerecord)\n",
      " |      Builds a container object for any child packages.  This method is\n",
      " |      only intended for FloPy internal use.\n",
      " |  \n",
      " |  build_mfdata(self, var_name, data=None)\n",
      " |      Returns the appropriate data type object (mfdatalist, mfdataarray,\n",
      " |      or mfdatascalar) given that object the appropriate structure (looked\n",
      " |      up based on var_name) and any data supplied.  This method is for\n",
      " |      internal FloPy library use only.\n",
      " |      \n",
      " |      Parameters\n",
      " |      ----------\n",
      " |      var_name : str\n",
      " |          Variable name\n",
      " |      \n",
      " |      data : many supported types\n",
      " |          Data contained in this object\n",
      " |      \n",
      " |      Returns\n",
      " |      -------\n",
      " |      data object : MFData subclass\n",
      " |  \n",
      " |  check(self, f=None, verbose=True, level=1, checktype=None)\n",
      " |      Data check, returns True on success.\n",
      " |  \n",
      " |  create_package_dimensions(self)\n",
      " |      Creates a package dimensions object.  For internal FloPy library\n",
      " |      use.\n",
      " |      \n",
      " |      Returns\n",
      " |      -------\n",
      " |      package dimensions : PackageDimensions\n",
      " |  \n",
      " |  export(self, f, **kwargs)\n",
      " |      Method to export a package to netcdf or shapefile based on the\n",
      " |      extension of the file name (.shp for shapefile, .nc for netcdf)\n",
      " |      \n",
      " |      Parameters\n",
      " |      ----------\n",
      " |      f : str\n",
      " |          Filename\n",
      " |      kwargs : keyword arguments\n",
      " |          modelgrid : flopy.discretization.Grid instance\n",
      " |              User supplied modelgrid which can be used for exporting\n",
      " |              in lieu of the modelgrid associated with the model object\n",
      " |      \n",
      " |      Returns\n",
      " |      -------\n",
      " |          None or Netcdf object\n",
      " |  \n",
      " |  get_file_path(self)\n",
      " |      Returns the package file's path.\n",
      " |      \n",
      " |      Returns\n",
      " |      -------\n",
      " |      file path : str\n",
      " |  \n",
      " |  inspect_cells(self, cell_list, stress_period=None)\n",
      " |      Inspect model cells.  Returns package data associated with cells.\n",
      " |      \n",
      " |      Parameters\n",
      " |      ----------\n",
      " |      cell_list : list of tuples\n",
      " |          List of model cells.  Each model cell is a tuple of integers.\n",
      " |          ex: [(1,1,1), (2,4,3)]\n",
      " |      stress_period : int\n",
      " |          For transient data, only return data from this stress period.  If\n",
      " |          not specified or None, all stress period data will be returned.\n",
      " |      \n",
      " |      Returns\n",
      " |      -------\n",
      " |      output : array\n",
      " |          Array containing inspection results\n",
      " |  \n",
      " |  is_valid(self)\n",
      " |      Returns whether or not this package is valid.\n",
      " |      \n",
      " |      Returns\n",
      " |      -------\n",
      " |      is valid : bool\n",
      " |  \n",
      " |  load(self, strict=True)\n",
      " |      Loads the package from file.\n",
      " |      \n",
      " |      Parameters\n",
      " |      ----------\n",
      " |      strict : bool\n",
      " |          Enforce strict checking of data.\n",
      " |      \n",
      " |      Returns\n",
      " |      -------\n",
      " |      success : bool\n",
      " |  \n",
      " |  plot(self, **kwargs)\n",
      " |      Plot 2-D, 3-D, transient 2-D, and stress period list (MfList)\n",
      " |      package input data\n",
      " |      \n",
      " |      Parameters\n",
      " |      ----------\n",
      " |      **kwargs : dict\n",
      " |          filename_base : str\n",
      " |              Base file name that will be used to automatically generate\n",
      " |              file names for output image files. Plots will be exported as\n",
      " |              image files if file_name_base is not None. (default is None)\n",
      " |          file_extension : str\n",
      " |              Valid matplotlib.pyplot file extension for savefig(). Only\n",
      " |              used if filename_base is not None. (default is 'png')\n",
      " |          mflay : int\n",
      " |              MODFLOW zero-based layer number to return.  If None, then all\n",
      " |              all layers will be included. (default is None)\n",
      " |          kper : int\n",
      " |              MODFLOW zero-based stress period number to return. (default is\n",
      " |              zero)\n",
      " |          key : str\n",
      " |              MfList dictionary key. (default is None)\n",
      " |      \n",
      " |      Returns\n",
      " |      ----------\n",
      " |      axes : list\n",
      " |          Empty list is returned if filename_base is not None. Otherwise\n",
      " |          a list of matplotlib.pyplot.axis are returned.\n",
      " |  \n",
      " |  remove(self)\n",
      " |      Removes this package from the simulation/model it is currently a\n",
      " |      part of.\n",
      " |  \n",
      " |  set_all_data_external(self, check_data=True, external_data_folder=None)\n",
      " |      Sets the package's list and array data to be stored externally.\n",
      " |      \n",
      " |      Parameters\n",
      " |      ----------\n",
      " |          check_data : bool\n",
      " |              Determine if data error checking is enabled\n",
      " |          external_data_folder\n",
      " |              Folder where external data will be stored\n",
      " |  \n",
      " |  set_all_data_internal(self, check_data=True)\n",
      " |      Sets the package's list and array data to be stored internally.\n",
      " |      \n",
      " |      Parameters\n",
      " |      ----------\n",
      " |          check_data : bool\n",
      " |              Determine if data error checking is enabled\n",
      " |  \n",
      " |  set_model_relative_path(self, model_ws)\n",
      " |      Sets the model path relative to the simulation's path.\n",
      " |      \n",
      " |      Parameters\n",
      " |      ----------\n",
      " |      model_ws : str\n",
      " |          Model path relative to the simulation's path.\n",
      " |  \n",
      " |  write(self, ext_file_action=<ExtFileAction.copy_relative_paths: 3>)\n",
      " |      Writes the package to a file.\n",
      " |      \n",
      " |      Parameters\n",
      " |      ----------\n",
      " |      ext_file_action : ExtFileAction\n",
      " |          How to handle pathing of external data files.\n",
      " |  \n",
      " |  ----------------------------------------------------------------------\n",
      " |  Class methods inherited from flopy.mf6.mfpackage.MFPackage:\n",
      " |  \n",
      " |  __init_subclass__() from builtins.type\n",
      " |      Register package type\n",
      " |  \n",
      " |  ----------------------------------------------------------------------\n",
      " |  Readonly properties inherited from flopy.mf6.mfpackage.MFPackage:\n",
      " |  \n",
      " |  data_list\n",
      " |      List of data in this package.\n",
      " |  \n",
      " |  output\n",
      " |      Method to get output associated with a specific package\n",
      " |      \n",
      " |      Returns\n",
      " |      -------\n",
      " |          MF6Output object\n",
      " |  \n",
      " |  package_type\n",
      " |      String describing type of package\n",
      " |  \n",
      " |  plottable\n",
      " |      If package is plottable\n",
      " |  \n",
      " |  quoted_filename\n",
      " |      Package's file name with quotes if there is a space.\n",
      " |  \n",
      " |  ----------------------------------------------------------------------\n",
      " |  Data descriptors inherited from flopy.mf6.mfpackage.MFPackage:\n",
      " |  \n",
      " |  filename\n",
      " |      Package's file name.\n",
      " |  \n",
      " |  name\n",
      " |      Name of package\n",
      " |  \n",
      " |  parent\n",
      " |      Parent package\n",
      " |  \n",
      " |  ----------------------------------------------------------------------\n",
      " |  Methods inherited from flopy.mf6.mfbase.PackageContainer:\n",
      " |  \n",
      " |  get_package(self, name=None)\n",
      " |      Finds a package by package name, package key, package type, or partial\n",
      " |      package name. returns either a single package, a list of packages,\n",
      " |      or None.\n",
      " |      \n",
      " |      Parameters\n",
      " |      ----------\n",
      " |      name : str\n",
      " |          Name of the package, 'RIV', 'LPF', etc.\n",
      " |      \n",
      " |      Returns\n",
      " |      -------\n",
      " |      pp : Package object\n",
      " |  \n",
      " |  register_package(self, package)\n",
      " |      Base method for registering a package.  Should be overridden.\n",
      " |  \n",
      " |  ----------------------------------------------------------------------\n",
      " |  Static methods inherited from flopy.mf6.mfbase.PackageContainer:\n",
      " |  \n",
      " |  get_module_val(module, item, attrb)\n",
      " |      Static method that returns a python class module value.  For\n",
      " |      internal FloPy use only, not intended for end users.\n",
      " |  \n",
      " |  model_factory(model_type)\n",
      " |      Static method that returns the appropriate model type object based\n",
      " |      on the model_type string. For internal FloPy use only, not intended\n",
      " |      for end users.\n",
      " |      \n",
      " |      Parameters\n",
      " |      ----------\n",
      " |          model_type : str\n",
      " |              Type of model that package is a part of\n",
      " |      \n",
      " |      Returns\n",
      " |      -------\n",
      " |          model : MFModel subclass\n",
      " |  \n",
      " |  package_factory(package_type: str, model_type: str)\n",
      " |      Static method that returns the appropriate package type object based\n",
      " |      on the package_type and model_type strings.  For internal FloPy use\n",
      " |      only, not intended for end users.\n",
      " |      \n",
      " |      Parameters\n",
      " |      ----------\n",
      " |          package_type : str\n",
      " |              Type of package to create\n",
      " |          model_type : str\n",
      " |              Type of model that package is a part of\n",
      " |      \n",
      " |      Returns\n",
      " |      -------\n",
      " |          package : MFPackage subclass\n",
      " |  \n",
      " |  package_list()\n",
      " |      Static method that returns the list of available packages.\n",
      " |      For internal FloPy use only, not intended for end users.\n",
      " |      \n",
      " |      Returns a list of MFPackage subclasses\n",
      " |  \n",
      " |  ----------------------------------------------------------------------\n",
      " |  Readonly properties inherited from flopy.mf6.mfbase.PackageContainer:\n",
      " |  \n",
      " |  package_dict\n",
      " |      Returns a copy of the package name dictionary.\n",
      " |  \n",
      " |  package_names\n",
      " |      Returns a list of package names.\n",
      " |  \n",
      " |  ----------------------------------------------------------------------\n",
      " |  Data descriptors inherited from flopy.mf6.mfbase.PackageContainer:\n",
      " |  \n",
      " |  __dict__\n",
      " |      dictionary for instance variables (if defined)\n",
      " |  \n",
      " |  __weakref__\n",
      " |      list of weak references to the object (if defined)\n",
      " |  \n",
      " |  ----------------------------------------------------------------------\n",
      " |  Data and other attributes inherited from flopy.mf6.mfbase.PackageContainer:\n",
      " |  \n",
      " |  models_by_type = {'gwf': <class 'flopy.mf6.modflow.mfgwf.ModflowGwf'>,...\n",
      " |  \n",
      " |  modflow_models = [<class 'flopy.mf6.modflow.mfgwf.ModflowGwf'>, <class...\n",
      " |  \n",
<<<<<<< HEAD
      " |  modflow_packages = [<class 'flopy.mf6.modflow.mfnam.ModflowNam'>, <cla...\n",
=======
      " |  modflow_packages = [<class 'flopy.mf6.modflow.mfgwfgnc.ModflowGwfgnc'>...\n",
>>>>>>> 05b538ce
      " |  \n",
      " |  packages_by_abbr = {'gnc': <class 'flopy.mf6.modflow.mfgnc.ModflowGnc'...\n",
      " |  \n",
      " |  ----------------------------------------------------------------------\n",
      " |  Readonly properties inherited from flopy.pakbase.PackageInterface:\n",
      " |  \n",
      " |  has_stress_period_data\n",
      "\n"
     ]
    }
   ],
   "source": [
    "# Note that help can always be found for a package\n",
    "# using either forms of the following syntax\n",
    "help(oc)\n",
    "# help(flopy.mf6.modflow.mfgwfoc.ModflowGwfoc)"
   ]
  },
  {
   "cell_type": "markdown",
   "metadata": {},
   "source": [
    "### Create the MODFLOW 6 Input Files and Run the Model\n",
    "\n",
    "Once all the flopy objects are created, it is very easy to create all of the input files and run the model."
   ]
  },
  {
   "cell_type": "code",
   "execution_count": 13,
   "metadata": {
    "execution": {
     "iopub.execute_input": "2022-03-07T20:05:43.215965Z",
     "iopub.status.busy": "2022-03-07T20:05:43.215088Z",
     "iopub.status.idle": "2022-03-07T20:05:44.077765Z",
     "shell.execute_reply": "2022-03-07T20:05:44.077048Z"
    }
   },
   "outputs": [
    {
     "name": "stdout",
     "output_type": "stream",
     "text": [
      "writing simulation...\n",
      "  writing simulation name file...\n",
      "  writing simulation tdis package...\n",
      "  writing ims package ims...\n",
      "  writing model mf6lake...\n",
      "    writing model name file...\n",
      "    writing package dis...\n",
      "    writing package ic...\n"
     ]
    },
    {
     "name": "stdout",
     "output_type": "stream",
     "text": [
      "    writing package npf...\n",
      "    writing package chd...\n"
     ]
    },
    {
     "name": "stdout",
     "output_type": "stream",
     "text": [
      "    writing package oc...\n"
     ]
    }
   ],
   "source": [
    "# Write the datasets\n",
    "sim.write_simulation()"
   ]
  },
  {
   "cell_type": "code",
   "execution_count": 14,
   "metadata": {
    "execution": {
     "iopub.execute_input": "2022-03-07T20:05:44.083035Z",
     "iopub.status.busy": "2022-03-07T20:05:44.082073Z",
     "iopub.status.idle": "2022-03-07T20:05:44.085185Z",
     "shell.execute_reply": "2022-03-07T20:05:44.085683Z"
    }
   },
   "outputs": [
    {
     "name": "stdout",
     "output_type": "stream",
     "text": [
      "['mf6lake.oc', 'mf6lake.nam', 'mf6lake.dis', 'mf6lake.ims', 'mf6lake.chd', 'mf6lake.npf', 'mf6lake.ic', 'mfsim.nam', 'mf6lake.tdis']\n"
     ]
    }
   ],
   "source": [
    "# Print a list of the files that were created\n",
    "# in workspace\n",
    "print(os.listdir(workspace))"
   ]
  },
  {
   "cell_type": "markdown",
   "metadata": {},
   "source": [
    "### Run the Simulation\n",
    "\n",
    "We can also run the simulation from the notebook, but only if the MODFLOW 6 executable is available.  The executable can be made available by putting the executable in a folder that is listed in the system path variable.  Another option is to just put a copy of the executable in the simulation folder, though this should generally be avoided.  A final option is to provide a full path to the executable when the simulation is constructed.  This would be done by specifying exe_name with the full path."
   ]
  },
  {
   "cell_type": "code",
   "execution_count": 15,
   "metadata": {
    "execution": {
     "iopub.execute_input": "2022-03-07T20:05:44.090784Z",
     "iopub.status.busy": "2022-03-07T20:05:44.089812Z",
     "iopub.status.idle": "2022-03-07T20:05:45.013757Z",
     "shell.execute_reply": "2022-03-07T20:05:45.014214Z"
    }
   },
   "outputs": [
    {
     "name": "stdout",
     "output_type": "stream",
     "text": [
      "FloPy is using the following executable to run the model: /Users/jdhughes/.local/bin/mf6\n",
      "                                   MODFLOW 6\n",
      "                U.S. GEOLOGICAL SURVEY MODULAR HYDROLOGIC MODEL\n",
      "                            VERSION 6.2.2 07/30/2021\n",
      "                               ***DEVELOP MODE***\n",
      "\n",
      "  MODFLOW 6 compiled Aug 31 2021 16:00:07 with GFORTRAN compiler (ver. 10.3.0)\n",
      "\n",
      "This software has been approved for release by the U.S. Geological \n",
      "Survey (USGS). Although the software has been subjected to rigorous \n",
      "review, the USGS reserves the right to update the software as needed \n",
      "pursuant to further analysis and review. No warranty, expressed or \n",
      "implied, is made by the USGS or the U.S. Government as to the \n",
      "functionality of the software and related material nor shall the \n",
      "fact of release constitute any such warranty. Furthermore, the \n",
      "software is released on condition that neither the USGS nor the U.S. \n",
      "Government shall be held liable for any damages resulting from its \n",
      "authorized or unauthorized use. Also refer to the USGS Water \n",
      "Resources Software User Rights Notice for complete use, copyright, \n",
      "and distribution information.\n",
      "\n",
<<<<<<< HEAD
      "\n",
      " Run start date and time (yyyy/mm/dd hh:mm:ss): 2021/10/25 16:36:17\n",
      "\n",
=======
      " \n",
      " Run start date and time (yyyy/mm/dd hh:mm:ss): 2022/03/07 14:05:44\n",
      " \n",
>>>>>>> 05b538ce
      " Writing simulation list file: mfsim.lst\n",
      " Using Simulation name file: mfsim.nam\n",
      "\n"
     ]
    },
    {
     "name": "stdout",
     "output_type": "stream",
     "text": [
      "    Solving:  Stress period:     1    Time step:     1\n"
     ]
    },
    {
     "name": "stdout",
     "output_type": "stream",
     "text": [
<<<<<<< HEAD
      "\n",
      " Run end date and time (yyyy/mm/dd hh:mm:ss): 2021/10/25 16:36:18\n",
      " Elapsed run time:  0.957 Seconds\n",
      "\n",
=======
      " \n",
      " Run end date and time (yyyy/mm/dd hh:mm:ss): 2022/03/07 14:05:45\n",
      " Elapsed run time:  0.897 Seconds\n",
      " \n",
>>>>>>> 05b538ce
      " Normal termination of simulation.\n",
      "\n",
      "Success is:  True\n"
     ]
    }
   ],
   "source": [
    "# Run the simulation\n",
    "success, buff = sim.run_simulation()\n",
    "print(\"\\nSuccess is: \", success)"
   ]
  },
  {
   "cell_type": "markdown",
   "metadata": {},
   "source": [
    "### Post-Process Head Results\n",
    "\n",
    "Post-processing MODFLOW 6 results is still a work in progress.  There aren't any Flopy plotting functions built in yet, like they are for other MODFLOW versions.  So we need to plot the results using general Flopy capabilities.  We can also use some of the Flopy ModelMap capabilities for MODFLOW 6, but in order to do so, we need to manually create a SpatialReference object, that is needed for the plotting.  Examples of both approaches are shown below.\n",
    "\n",
    "First, a link to the heads file is created with `HeadFile`. The link can then be accessed with the `get_data` function, by specifying, in this case, the step number and period number for which we want to retrieve data. A three-dimensional array is returned of size `nlay, nrow, ncol`. Matplotlib contouring functions are used to make contours of the layers or a cross-section."
   ]
  },
  {
   "cell_type": "code",
   "execution_count": 16,
   "metadata": {
    "execution": {
     "iopub.execute_input": "2022-03-07T20:05:45.020790Z",
     "iopub.status.busy": "2022-03-07T20:05:45.019796Z",
     "iopub.status.idle": "2022-03-07T20:05:45.226376Z",
     "shell.execute_reply": "2022-03-07T20:05:45.226927Z"
    }
   },
   "outputs": [
    {
     "data": {
      "image/png": "iVBORw0KGgoAAAANSUhEUgAAAQsAAAD8CAYAAABgtYFHAAAAOXRFWHRTb2Z0d2FyZQBNYXRwbG90bGliIHZlcnNpb24zLjUuMSwgaHR0cHM6Ly9tYXRwbG90bGliLm9yZy/YYfK9AAAACXBIWXMAAAsTAAALEwEAmpwYAAA55ElEQVR4nO3dd5hkRbn48e97YudJO7N5SQIShAVWSaIoIkGJXgQDoqLiFbyAGFDuT+RyVVABEygYMZC8XpKCgBi4CCJRQJZlCcvmndw9nU+o3x/dM8wuM+yZHLY+z7NPd585oaph3qlTp6peUUqhaZq2NcZUF0DTtJlBBwtN0yLRwULTtEh0sNA0LRIdLDRNi0QHC03TIokcLETEFJHHReR39c/NInKPiKysvzYN2veLIvK8iKwQkSMmouCapk2ukbQszgaWD/p8PnCvUmpn4N76Z0Rkd+AUYA/gSOAqETHHp7iapk2VSMFCRBYB7wJ+PGjzccC19ffXAscP2n6DUqqilHoJeB5407iUVtO0KWNF3O/bwOeB9KBtc5VSGwCUUhtEpK2+fSHw90H7ra1v24yIfAL4BEAymdzv9a9//chKrmnaiDz66KOdSqnW0R6/1WAhIu8G2pVSj4rIoRHOKUNse9WYcqXUNcA1AMuWLVOPPPJIhFNrmjZaIvLyWI6P0rI4GDhWRI4GYkBGRH4FbBKR+fVWxXygvb7/WmDxoOMXAevHUkhN06beVvsslFJfVEotUkptT63j8k9KqQ8CtwGn1Xc7Dbi1/v424BQRcUVkB2Bn4B/jXnJN0yZV1D6LoVwC3CQipwOrgZMAlFL/EpGbgGcAHzhTKRWMuaSapk0pmQ5T1HWfhaZNPBF5VCm1bLTH6xGcmqZFooOFpmmR6GChaVokOlhomhaJDhaapkWig4WmaZHoYKFpWiQ6WGiaFslYRnBqESkVAiG1OXYGIkPNtdO06U0HizFQYYnQf47Af57QfxkVrCUM21FBB0plUWEOVJnaqPd+AuIikkAkA0YDhtGKmK0Y5qLaP2tHDGtHxEgPd2lNm3Q6WIxAGKzHr9xPUH2EoPooof88r8y+F8SYh5hzMcyFiLEHYmRA4og4QG2xMKU8UGWUKqJUDhX2EAbrUd7jqLBrs+uJuQDT2h3D3hPL2RfTWYoYjZNZZU0boIPFa1BKEXpP4ZX/gF++i9BfCYBII6azL1bsaEx7dwxrZwxrMSLu2K4XlgiDNYT+KkJ/JYG/gtB7Gr/yJ6r12xjD2h3LPQjLfQumuz8isXGoqaZtnQ4WQ1BhL9Xib/CKN9QDhInp7I+bORnLPQTDev2E9DuIEcc0dsG0dwHeOag8eQLvSYLqw/iVB6kWfkG18CPAxXIPwYofiRU7HMNoGvbcmjZWOlgMEvrrqBSuxiveCKqEae9DrOHrWLGjMMzmKSuXGKl6a+Ig3PTZqLCEX/07QeXPeOV78Hv/CJiY7ptx4u/Bih+pWxzauNNT1IEw6Kaa/z7Vwi8AhR0/Hif1MUx7tykrU1S1W6Wn8cq/xyvdhgrWgmRwEidiJz+Mae041UXUpomxTlHfplsWSim84g2Uc18D1YedOAk3fS6GuWCqixaZiGA6b8B03oCb/jxB9UGqxRuoFq6jWvg5lvt2nNSnsFy9wLo2NttssAiDjZR6ziWo/g3TOYBYw8WY9q5TXawxETGw3IOx3IMJM+1UC7/CK/6CYte/YToH4KbPw3L3n+piajPUNjmC06/cT6HjKALvMWINXyPRcsOMDxRbMsw2YpnPkGp7ADfzZUL/BYpdJ1Ho+hCB98xUF0+bgbYaLEQkJiL/EJF/isi/ROSi+vaviMg6EXmi/u/oQcdM2/SF1cL1FLs+iBjNJOfcjpP8ICKzN2aKkcBNfYxU2/24mQsIq09Q6DiKUu8XCIPOqS6eNoNEuQ2pAG9XSuVFxAbuF5E76z+7Qin1rcE7b5G+cAHwRxHZZaoX7VVKUc1fSaXvG5juW0k0/RAxklNZpEklRhw3dQZO4mQqfd+hWrgWr/R7YpkvYCc+MKsDpjY+oqQCUEqpfP2jXf/3Wo9QpmX6wmr++1T6voEdP4FE808nNFCEYRHfX021+jiVyoNUyvdRqfydavVJfH9tbRTnCM83XsRoJNZwIcnWuzDtPSlnL6DYdTKhv3rcrqHNTpE6OOuJjR8FXgdcqZR6SESOAs4SkQ8BjwDnKaV6iJi+cDJVC9dR6fsmdvwEYo1XjOtfUaVKVCuPUKk+iFd9HM9/jjDYsJWjBNNcgGXvhm3viesehOPsh0h8i3OHlEq3UKncRxh0k2k4H9vefVzKbdo7k2i5Hq/0G8rZi8h3HEEscyF24mQ90U0bUqRgUb+FWCoijcDNIrIn8APgYmqtjIuBy4CPEjF94eBcp0uWLBlN2SPxy/dRzn4Jy30bscZvjUugUKpMqXQH5dLtVCp/RakyYGDZu+E6B2FZO2GaczGMOYgRB2xQVUKVJwy7CYL1BP4qPO8ZKuU/ke/7NuDiugcRix9BPH48hpGhUvkTpeJvSaU+SRC2k8tdQkPD17CsRWOuA9QeuzqJ92I5B1PqPY9y9vP4lfuIN34DMVLjcg1t9hjRo1OlVK+I/AU4cnBfhYj8CPhd/WOk9IVb5jodWbGjCYONlHr/A8PamXjTVdS6XEYvCDop5K+mWLyOMOzBNBcQT5xCLHYYjvMmjFHMEg3DPqqVv1Op3E+5fA/Z3guIxY4AMlTK/4dt744bOwSAUvE3iDgDxzjuQRjjcDtlWAtJtFxHNf8DKn3fpNC5nHjT1fVh55pWEyUxcivg1QNFHHgHcGl/ntP6bicAT9ff3wZcJyKXU+vgnJL0hUqFlHrOQakyiaYfjKmPIgwL5Pu+Q6HwE5SqEIsdRTL5IRz34DG3VAwjTSx+OLH44WTUVwiCdZjm3PrPGgemqZdKd+K6b6VUupVy6W4Ms5lc7lKSqY+STL4fpdSYbh9EDNz0mZjOvpR6zqTQeSzxpu9jx94xpvpps0eUlsV84Np6v4UB3KSU+p2I/FJEllK7xVgFnAHTJ32hV7yOoPoAsYZLMe3Xjfo85dJdZLMXEATricePJ53+DNYYzvdaRGSzWww3dhjZ3i/gVZ/E91/EcfajWLyJxqZvEI8fU2uNlP4wcOx4sNwDSbbeQbH7dErdH0M1XIyTPHVczq3NbLNybkgYdJJvPxTT3pNEy/Wj+kUKwyLZ7AWUijdiWbvR2HgpjjvqYfUjolQJFZYGJq/l8z/B957DtJbgeU/S2Hg5hpEkDHvJZf+LdObzmOa88S1DWKTUcyZ+5V6c1Kdx05/VHZ8znE5fOIRq/rugCsQaLh7V/+C+v4bOzmMpFW8ilT6H1rY/TFqgACiX7qGz83gKheuoVB6gUv4Tlr0LyeRHMM0F5HL/jeetJJv9Cn6w7lWBoraM39iIkSDe/CPsxClU89+jkvsq0+EPizZ1Zt3ckNBfTbXwa+zEyZj2ziM+3vOeoavz/ShVobnlF8Rih0U/1l9PxXuKircCP9hEEHSiCBBMDGnAshbh2jsRc5ZimQuGDWTxxLGY1iL6ct/EsncjmfwQsXhtIGwqdSb5/A8olW6hVLyVljnXA1C70+tf39Mn8Dsol+/Gjb0Ny9p+xN8DgIhFrOFSkBjVwjWAj5u5ULcwtlGzLlhU8j8ABDd9zoiPrQWKk4AYc1pvxY7wNKDqvUC28BvypTuo+s8PbDfq62uWwyJeWEYIsajgSO2vvmUuIh1/F+nEccTdpa86r+PsOygQKIrF32Ka83Hdg8hkLqAvdwmx2KG47gH1zk1z4Nhc9qL641yTfP4aYvGjyWS+iMjI/3OLCLHMRQgm1cJPQDLEMp8Z8Xm0mW9WBYsw6MIr/g924kSMEd7D+/5qujrfRy1Q/A+WtcNr7l+uPk1X7jvkS3cABgn3QDLJD5Jw98G1d8cwkuTKfydb/iutyVMIVYkXOj9NW+ZMUF0Uyn+lJ/9TevJXE3feSHPm0yRjhw35V1tEMIxmenvOw7ZfDxiY1nZkGi7qLz1go1RIpfJnKpUHaG27BxGLMCxSLt+FUmVERjd2QkRwM19GhTmq+W9jmHNwkh8a1bm0mWtWBQuveANQwUl+fETHhWGR7q6PopS31UARBN10ZC+lN/8rPIkj5utIum9kQdOFmFuMs0g4u5F2lw38RXetJZhWG5nY8TSlTycIs+QKv6G772rWdX6IhHswbU3/jTvEDNhY7G3E5j1IqfQ7THMJtr3HQGuif/yIUjn6cpdjGHPIZS/EjR1OLHYo8fi76osGj56IEGu8FKV6KWe/jGFuhxV765jOqc0ss6aDs7aQzU2YzptG3FeRzX4J319OU/OV2EMcG4Qlugq38ELHJ1mx4WCyhetwY4eRiB/NkuZLSLnLWNP7dYIwv9lxltFQ++uuqrXzqNxmi/qaRgNN6Y+x4/wHaGv6OmXvX6zaeDid2W8x3NPmePzdOM5eiJgoFVIs/u/AXJNK5X7CcBONTZfhum8ln/8BQbBpzIGin4hFvPG7GNauFHvOJPBfHJfzajPDrAkWgfcYYfASduK9IzquVLpz4KlHLPa2Ifdpz/+CTbmrKZZ+T1Up2pqvohh005o6hUzsQBLum+kp/Y2V3ZdS8NZt9jQiVB6GOGzq+zmuuYiUs8+rzi9i05Q6jR3m/R+ZxPF05S5nbeepBGHvVkpfxfdfHGhZlEq3k858EctaguMejGnMw/dfHtH3sTViJEk0/xgRi1L3J1BhaVzPr01fsyZY+KU/ADZ2LPryGWHYR7b3P7Hs3Umnzx1yH6V8OvO/RHlP0hR/OwubvkIl6CBURfrKD+GHJZ7s+ApB2Eeh8hjP9lxFNejBD0v8q+sKnuz8Giu7r6K7eAdzMx9FxKDsreK59g+Tr/xzs2tZZgvzW77L3KZvUiz/jdWbTsAPNg1bfpEYmcxnBz677ltQYV/t+/CfpzZZeOyPUbdkWIuJN36X0H+Ocu6/xv382vQ0e4JF+S5M92DEaIh8TF/fFYThRhobvznsk4KuvmsI/ZdxnP1YOOenOOYCekt3kYkdTKCKLN90Clb4LK3JY4ibNoGqUA46eKLjIgxMMvbO9Jb/hK8cXHMxPcU/kCvfT6H6FMs3HceKjjPoLT9JEFYGrtmY+gCLWn+NF6xhdft78IOuIcu2JcfZj1LpZjo7jqdQ+HltYpt7QOTvYySs2FtwUp/EK/4ar3TXhFxDm15mxQjO0F9Fvv0txDIX4aQ+EumYINjEpo0HEo8fQ1Pzd4bcp1C+j7Ud78ew34BPksbE4RSrz2BIHNdawNz0x3k5eyXri4+xb+uFrOr+f3T7QjlYSznow5UKpihSUiXEwDXnErO3Y1HjZ4lbu7IhdzUren+Gj4tlzqMpti/7tF6IUb+tKFYeYm37KcScvVjUdhNGxCRGlcqDWNaOtVmvYo553shwlPIodByLCttJtv1R5y2Z5vQITmpragKYI+idz+d/CHikM0PffvhBFxu6zsSxXsdObf/DwsZzCcIsramTca3FWEYThjjMS38AQ5I8sfFkNpWfoKf6LK7Zyjy3CTGascylVIydqMr29Pg9rC8+zqrstZT8taTiR1CVFha4KRrUc5S8F+ksPTpQhoS7P/Navk2p+jDtPRdGrpvrHohpzh30tGRiBlGJ2MSbLkOFPVSyF239AG1GmxWPToPqw4jRimG+9tiIfmFYpFi4nnj8mGFHN3Zmv04QZlnc+hsMI0kmdjCZ2MEAbMz9iLb0qfhhN11912L6/4evQmLOMtrcZfiqjGs00WRm8IIcee9l9p7zJRQea3O/Ym3ul3QW72V++sM0unuyQ8u5vND1WbrKT1KsPg2JV24dMonjKFeeoCd/NZnEsSRiB0X/XoIuTLMl8v6jYdq746Q+STX/fezE+3XKgVlsdrQsqo9hOvtF/gtaLt2OUjkSwwwsKlf/SbZwPU3p03Gd1wNQ8dewIXcNL3SehWU2k4kdjFIBCWcPdmr5Fm9a9BgL0yfjGm10lR6ju7KSrJfFJ0kp6OHZnh/jmC3s0PhpDlh4L3MSh7Em91NK3kruW/dhOr2AjNVCV99lFKpPb1aeOQ2fw7a2Z2PP5whVZagiv0qpdCebNi7D81ZE2n8s3NRZiLmAcvb/DfvIV5v5ZnzLQoU5VPAyZuLkyMeUSrdjmtvhOEPn0OjKXoFhNNIyaFizH/RQ8laQiR1Cxj0EQ1wcax4bsiso+ZtIVV5mfeEvFIKQir+KsLKKqvo7EJIwqqwvPkFfUGL3xvfR6O7Izs1fIef1kK8+xg6pY4k5+9BXXUFQuYMXu85lj3m3Y9RTEBpGgrmNX2Vt5wfI5q+jKb31fhnX2R8Rg3z+hzQ1XRH5uxkNMRLEMl+i1HMWXukWnMR7JvR62tSY8S2LoP6X04iYajAMC1Qq9xOLHTFkS6TirSBfvpum1EcHRmQqpUi6e7Fjy2XEnaW0l+7hhZ4r6C0/wpLUibTGD+ClvrvYWH6ZQtBHUWUQFLZ4WBJQVSY+aV7K/YE71nyEl3J3UQ27Mc0mlmTez8bCzRSrT6FQzMucQ9lbyfrsdzcrVyJ2KHH3AHryP440q9Qwm4knTqJUvIVgEpb8t2LvxrD3pNJ3Oao+CE2bXWZ8sKhlOQfTirYEXLX6d6A67GzSbOFGwKYx9WEACtXnebHrfF7oPJts+Z880/F5yv4GwrDM8q6L8MIOVmTvpqvaSYUMPb5Hj2+yttpEh58iF8TY6DWQDQz6QsGVMvdv+jIbCv8kVD4pZx/aEu9mTd+tteHmyaNpSZzAxr6f4IfZgXKJCPOavsmStlsir86VTJ4OVCgVfxNp/7GorbT1WVSwBq9064RfT5t8Mz9YBC8DNhIxP2m18iBgYzv7vepnSinyxTtJxt6MVe8YfL7nG7QXbsGQGJsKv2Nh5n3s3Hw+hrWYbPVFHmv/Iu3lpyiHDuXQoi9wyQZxurw0a8rNvFSeQ6+fpMe3KIYx2n0Xy2jhH53fosFZypr87XRUV6PEIgxWYxtp5mU+jlIVOvM3bVY+x94Jy2yN/N3Y9s7Y9r4Ui7+NfMxYWO7bMKzdqeZ/MC5ramjTy8wPFv5aDHPhZlO0X0u1+hi2/QYMI/Gqn3nBy3jByyTj7xzYZhAQKJ+56dNI2NtT9tdR8jexovt7OEaarNeDRxwPl2xgkvdjZL043X6CrmqKHi9Ft5egz4+RDxwKYYwev4hrtrA8exv7z/0Ob1v0G/ZoOpNs5SHy1eUknN1JOfvRWfifMX8/8cQJ+P4z+N4LYz7X1ogIbvpThP7z+JU/T/j1tMk144OFCtuR+gK3Ufj+c9jD5DWtVJ8CID5o/oZBBSUx1uVvA6DkreHxjR9CVJ5S6BLIHMphSF8gFH2bPt+l14vTWU7RXk7RXk7S4yXI+THyvks5tPGVS69XoBR08ULfHQDMT5+IYNJerI2GbEocSclbQcVfN6rvpV+svuBupXLfmM4TlRU7CjFa8Qq/mpTraZNnLLlOm0XkHhFZWX9tGnTMpOU6VUEHYkRrmodhL2HYjWUNveBuxVsOGDiDgonvr6I1vj+20Uw16MQxWygHBRwzSSXMkvPLVEKTcmhTCBxyfozOSpKNpRSrs41sKDTQXkzR68XJBy5F36EYmgSY2EYTK7M3A+CYzTTEltFV/AsADfFDAciV/zbq7wbAsrbDNJdQqQ9cm2giNnbiFPzKnwiDjZNyTW1yRGlZ9Oc63RtYChwpIgcA5wP3KqV2Bu6tf94y1+mRwFUS9R5hFJTKIkZjpH2DoANg2IVx/KAd02gZGFatlMIL2nGtRWzX8HEWZz7MkszH8cNeDARbAlqtHIKiGliUQoc+L0Z3OUFHNkW2O0l7T5KuUpxcNU4pcKiENl5oAHF8BdnqaoreJnLVF0jZu1Dy1wIQs3YATCpDpBUcaX+A7SzF854a0TFjYSfeAyi80m2Tdk1t4o0l1+lxwLX17dcCx9ffT2quUxXmBnJrbE0Y1h4hmsbQoxr9oGOzDsRA5VBUyVVX0VN+ANts4OXcjwmUQqylZIMGFELSqFBVBpXApBxY5Eou5byLsdYizDnkCjHynkMltPCUQYhQCquUgjyBKvNo+/k80XERrjWXQOXxwzwiFo45l2rwqvxMiBgopSIvoGvbexIEawkHPV2ZSKa1I4a9N17plkm5njY5IvVZiIgpIk8A7cA9SqmHgLn9SYbqr2313RcCawYdPmSuUxH5hIg8IiKPdHR0jKrwSvmAh8irOyuH3r9cv/Zw+wcIr2Qtk/rXE4QF8tVnAQYmeRlioPAJlOCKjylgGSGmERJzAgzHJ5wTghsScwNs08eSAEMUAlhiYhq1c4V4WEZ8YPTjK2XY/D9PqfIE3X3X4AddiAgiEmnEZP/KX8EkJj+24+8i9J4mHGOfizZ9RAoWSqlAKbWUWirCN9VznQ4nUq5TpdQ1SqllSqllra3RHwdufpL+wT8RV4Lqz14+bBrDWgAY+FQPKgl7IT3lv9NdepAF6ZMwDZvQX0HKKBFi0OWnsA0f1/BJWlUybonGTAm7qUKqqURDvETGrhIzfRzxMSXANQwSRgrXyFD223HNVrwwiyEuplG7DQpVGYNXZpp2911JT9/VbOo+j87sZYRhCaUqeH5twZ3hbk9Ms5ZN0g/WRvuexoEVO7x2zcofJ+2a2sQa0dMQpVQv8BdqfRGbRGQ+QP21vb5bpFyn46P+yxE1hWD/8nL9QWMLptFMEHa/sruY2GYblggLUifTWfwjz3R8FosAP2zHROGrNI5pEDM8EmaVBrtEayzP3FSe+c055qdztCXyNDklkmaVhOnhSECgCoQqR0vsdZSDdppje9FXeYpkPdtZEObxw04c65XxI3My55GKH0lj+mOEYZ4N3Wexuv1YCuU/I2IMO1jLNOfUvq1BdZtoprUTYi4emBGszXxRnoa01rOnMyjX6bPUcpqeVt/tNKB/2N5twCki4orIDkxortORTb3uv/0IVWHIn9vWAvxgU/32piZh70bZe47W5DvYvvFM3tB2Fbu1fpdCaJFw3wgCQrXWqjCrpMwKTU6JufE8i1I55iX6aHELpK0yKbOKa/qkLYOMmSZQZVJmEgObefFDyFaeoCl2IADF6vLa9Z09gFqnpm3vgGBTqjxEW9OFxN398fx15Et305X77rC3JP2reqst1gidaJZ7EH7l73py2SwxllynDwI3icjpwGrgJJjkXKf9D1mGaSlsqX9xljAceuUp29oBCKn6L+LWc4ak3P1Yl72Cqr8Bx5oPwFyzhYS5gDBYT6gqNFmN4JdRShBLYYoiZvhUlYVFgG0EJMzabUja9BHlIQS0xF5Pe/EvLEwdSXvx9yg8WhO15ntv+U+ASdLZu1ZVMRBc5jSeT3vPl/CDLkrlB2jO/Dtx9wA878VhB6YNrP7N5M7ZMJ034RVvJPRfHFXCJ2162WqwUEo9CbxqlVmlVBcw5AQLpdRXga+OuXRb1f+IM9q0bdOs/bIHQzxhAIg5SwEoVx4dCBbNiWNZl72cl3ovozV5Is3xgxBM9m79Tx7c+Cm2Sx7IqsJjNFotQAnbAEtC/PpTDwFMCXAkIG2ZiPJosCwsSRCTMiUjwS6NH+fxjSfRHD+EhthSlFJ0F26jIfZm7EHrUSgVYEiMROytbOr5HFX/BRa2/rz2M2ffYevdv/q3RFxpa7yY9l4ABN5TOljMAjN6BKeIgMRBRVth2jBSGEYTgb9qyJ871k6YRguF8l8HtsXs7Um5b6Sv9Nf6r37tr/yc+DIWp95Nd/lBdkgdRBB2M8dOEZcyjZZPs61ImWUaLI8WW0iaFVKGScoMsMRmXmwBueqz7N1yAauy38YLc+zYeA4AvaU/Ug3W0Zw8fov61loOqdhhuPYbaG38f0DtFuW1so31P/mO+tRovBjWToBL6C2f1OtqE2NGBwsAkQxK5SLvb1m743nPDHMug1T8KPLlPxKGxYHtCxvOQakOKt6/AMiWH2ND/n9pcubRZLdSKN/FkvgOKFUiYVRotizShkfGKJMyyjSYBo2moFQHTc52zHEa6Co/zF4tX0SpDtoLv2fHxrPJuHuiVMi67OW41na0JI4ZGEtRe9pRe28YKVoy55AamMPy2n03QVDrezaNttfcb7yJWBjW9oSD0jpqM9fMDxZGIyrsiby/7eyJ5y0fGHOxpUziOJQq0le6/ZVtsYNpiL2VNb2X8/D6E3mp90oK1RcwJMYODR+mJf4Wqt4TNJqwQ+oAYkYcgwIxw8ORMqg8bbFd2SX9FoJgBUV/Hfu1XoItASu7v0pL/K1s1/AJANrzv6TkLWdBw9n11oIiDIv1px2CUj6hqiAilLdYUWs4/bddI03pOB4MaydCnYxoVpjxK2WJMQc1gsVdXOdAClxNtfoYrvvq9Szj7kG49u50564kkzhp4HHk9s2X8PC6d2AH69m97cc4VvPAMYszH+ChdcdTDoWu0l8wsFkQW4xjtqCURznopFD9O8WqxcLU4by+8ZOsyn6XTYXf0Rw/hD1aL0fEoFB9ijU9X6UhdigtiRPo6P0aIi6l6qO41utoyZyLaTYhWCgV0pv/GS2Zc7GtRa9ZZ7++5odl7RT5exovhrkQv/KnCVthXJs8M75lYZhthOHwiXi25LgHAMawE6tEhObMWVT95+kr3vLKcdZ8bGtHgrCdVd2fwQt68YIe8tWVvNR7FY7ZzL5tX+eQ+T9lx4b3k7SX4IVZEKHR3Y09Wz7HOxbfRqu7K49tPIVNhTvYsfEc9m67BstIUfZeZGXH6djmHHZouYxC+W5K1UdJJ46lteF88uV7eXHjm2nvvZgwLCFiMLfp0q0GCgDPW45pLsIwkpG/p/Ei5nxQZVCTM9Rcmzgzv2VhLkQFt6OU/5qdfP0MI4PjvJFy+W4ymc8PuU86fgw99tW0915MMn74wPJ6SxrOYHX2SjYW7yfnnUhz4vj6Arohr2s6j0qwiac7Pk1z7CBanNexMLGMUHl4YS+50r2s6b209qg1dhA7NZ1Lxq09LShUn2Zlx+koFbBL2y+xzRa6SneRSbwHt/4UoTl9JkoVa8v+le4kkzwxUn2VUlQrD+NO0arb/ZP8VNgbecKfNj3NgpbFIsBHjWA6dCz2TnzvmWHzgIqYtDV9jSBspzP79YHtbcl3stucy1mU+QgVfw3t+V9gGTEWpt9P2t2DuLWIBan3UvBeYk3u5zzXfTHP91zCy9mrqQbtLEidzL7zfs0+835Gxt0LpRTtfb9k+ab3AAa7tl1HwqlNj0/F30Wh/Bf8YCNB0E22cB0xZ28aU6eSL9+DH/HWKwhWEYYbhl2ceKKJZIDahD9tZpvxLQvD2hGA0H8RI0KTHCAeP5Zc7r8pFm8ctnURd/ehKfUxevI/IuEeSDpxDIY4pN3dSLsX0Jp4By92nUdH7nIkbGdu+nSSzk7s0vKfQO3phRd2IzhYRmqzodhKKbLlv7AuewXF6pNkYm9hx5bLsevDsoOwl7i7H735n7Nq42GkEyeQcA8g7r4RgKr3AlFzmJZLdwLgDrPm6ETrH9uhiDZwTpu+ZkGwqHXaBf5KLN4S6RjTWojrvo1i4QbS6XMHRjhuaU7jlyhVH2dD99lY5mLi7tKBn6Vj+7PHvDtZ23spHfnrac//kkzsEJriR9IQPxTHXIBT/+WH2qSwYnUF2dK9dBVvp+K/hGMuYvvmbzAn+W8DwaRY/hu9hetB+SRjb8W2lhB330gmcRwAndlvYVtLsMxoj0FLpdux7b2xrMVb33kiDIyy9V97P23am/HBQow5iNFE6I8smU4yeRrd3adRKt1GYpg8F4a4LJzzY1ZvOpa1nR9gceuNxJxXJtxaZprtW/6bBQ2fpqNwPZ35/+Hl8gXQA4bEccz5gEGoylSDDUAACGn3QOZn/p2W5PEYsvmM2fbeC2ltvBDbWkxf8TYq1adBhQgW6cS7MI1m2hovjlRHr/oUnvdPMg1TmFqwf6T/xK1/pE2SmR8sRDCs3QiGGWg1HDd2GJa1K/m+7xGPHz/svArLbGNR242saX8Pq9tPYGHLNSTjb9tsH8eay8KGc1iQOZuy/zy58gNU/NVU/Q0ggoGLYy0g4exByt0PZ5hWgeevxzIXkHDfjIjQkvkPytV/4ti70pP/KY61E42p0yIvTlwo/ByRGInEe0f03YynV9YQiU1ZGbTxMeODBYBpv4Fq4ecoVYk8/0HEIJ0+h56ef6dUvIlE8n3D7utY27Gk7XbWdZ7K2s5TacmcR0vmTGSLVoGIELd3Jj7KeRCWOQ/bWsL6rjNIxd6OwiMM+2hKfxgRi0Ll/wbSKW6N76+lWPwtieQpGEbDqMozHpTqq72RyX9sq42vGf80BMB09gEqI56DEIsfi23vRy53CeFWpm/b1nyWtN1KOnEsXblvsmrTUZQqD4+h1JsLVZnuvu9Trj5N3H0TfaU78Pw1tDZ+GQA/2Eil+q/I58v3fQ+AVOqscSvjaPSPrjWM5q3sqU13syRY1GZc+tWR/fKKCA2N/0UYdtKXu3Sr+xtGkgUtV7Fwzs8Iw15Wtx/H2o4PUao8EXk9zC2FYZ6evp+wasNb6cxegmW2kI4fx6LWX9Da+CVizp54/npyxZtpyZwd6Zye9wzF4nUkkx/AiviEaKKooB1wof4IVZu5ZsVtiGHOwzC3J6g8CKmPj+hYx9mHZPLDFAo/IRY/Etc9eKvHpOJHkHDfTE/+J3TnfsDq9qNxrJ1JJ44h4R5EzN13IKnxUPxgI8XyA+TL91Io/ZFQ9RFz9mVu87dIxg55df2MJHMaPodj77DVsikV0tvzBQyjgXTms1vdf6KFQX8SKD3Ue6abFcECwHQPwivdhlLesI9Ch5POXEC58ld6uv+D1ra7Mc2hV/8ezDCStGT+g8bUafQVbyNXvJmu3OV0cTmCg21tj21th2GkMcQhDAv4YRdV7wWC+vB002ghFT+KxtSHiLvDr0dhGg1kEsdHqks+fyWe9yiNTd8bWOxnKoXBy8hUPbbVxtWsCRaW+1a84nUE1cew3JGNVjSMBM1NP6Sj4xh6ej5FS8uvIw2lhtovcmPqVBpTpxKEvZQq/6BYeQjPfwnPX03oFVBUMSSBabSQjB1CzNmLmLMfMWfvyEmOo6hUHqIv9w1i8WOJx08ct/OOllIBobcSJ3nAVBdFGwezKFgcDJj4lT+POFhAbep6Y+PX6e39DNne82lo/OaIm86m0Ugq/s5B60xMHt9fQ0/3GZjmYhpHUfaJEAargQpGxAz32vQWZcHexSLyZxFZXk9feHZ9+1dEZJ2IPFH/d/SgYyYtfeHANY0MprM/fvmeUZ8jkTyFVPpsisXrInV4ThdB0EVX1/tQqkJzy88wIiZdmmhh9QkATGevqS2INi6itCx84Dyl1GMikgYeFZH+38grlFLfGrzzFukLFwB/FJFdJmzR3kHs2BGUcxcS+C9i1ueMjFQ6/XnCoIN8/rtAQDrzpWnxV3o4QdBFd9cHCfz1tMy5Ydikz1PB9x4HSeiWxSwRJX3hBqXUY/X3fcByhsgwNsikpi8czIofCYBf+t2oz1F7nHopicSp5PNXku09b2DB2+nG99fQ1Xk8nreC5pYfTdk09OEElQcwnWWR+3+06W1EvWsisj21lb4fqm86S0SeFJGfDsqiPmnpC7dkmPMxnWV4pVtHPe6hVjaThsZLSKXPoVi8ga7OkwimWUbwauVhOjuOJQg6aZlzA7EpmlU6nDDYSOg/h+W+eaqLoo2TyMFCaplqfguco2or5P4A2IlaZvUNwGX9uw5x+MSkLxyCHX8Pob+S0PvnmM4jImQyn6ex6ft43lN0tB9BuTT6/pDxolRIX9+VdHaeiEiMOa03T7sWBYBfrqUttNxDp7Yg2riJmhjZphYofq2U+l8ApdSmeg7UEPgRr9xqTGL6wlez48eAxKgWbxiX8yUSJzKn9U4Mo4Xu7tPo7j5jYLXsyeZ5z9LVeQJ9ua8Six9Na9td2Ha0uSKTzSvfhWFuj2FNnz4UbWyiPA0R4CfAcqXU5YO2zx+02wlA/1LTk5i+cIjyGhns2DF4pVtQ4fis+2jbu9Da9gfS6c9RLt1F+6aD6MtdRhgOnQZxvAXBBnp7v0RH+zvxvOdpbPw2TU0/xDCm5xDqMOgiqPwNK37ktO4c1kYmSs/TwcCpwFMi8kR925eA94nIUmq3GKuAM2CS0xcOw0l9BK/0G6rFG3FTnxiXc4o4pDPnEk8cTy77dfr6LiOf/wmJ5PtIJj8yIXMwPG8FhcLPKBZuBAISyfeTTn8u0gjTqeSXbgN87GkwMEwbPzKWjsDxsmzZMvXII4+M6zkLnScRBmtItd33qqnk46FafYx8/mrKpTuAEMc9mET8RNzY2zEjrmI1FN9fS7n8B0ql2/CqjwAuicSJpNJnY1lLxq38E0UpRaHjKEBItd051cXRBhGRR5VSy0Z7/Kx9puWkPkWp+zS80s04iZPH//zOvjQ3X11fN+IGSsXf0tv7GQAsazccZ28sew8sa0dMcxGm0YIYKWpfuUcY5gnDdoJgPb63Es9bTrX6D4Lg5fo5dieduYBE4pRp35IYLPAeJfSfIdbwtakuijbOZm3LQilFofNdqDBHqu3PI55cNprred5TVCr3Ua38Dc97ijDsjny8YbTiOMtw3AOIuW/Hsic/IdB4KHZ/Cr9yH+m5DyFTkKdEG55uWQxDRHDT51Hq/ghe8Uac5Acn/HqOsxeOsxekz0IpRRhuwvdXEwRrCcNuVJhH4SPiIhLHNOdiGvOwrJ0wzJm/OEzor8Iv34GTOkMHillo1gYLAMt9O6a9H5W+72DHT0SMycsiLiKY5jxMcx6TNIB1ylXyVwI2TvL0qS6KNgFmxUpZwxER3MwXUeEmKvkfTnVxZrXAex6v+Buc5AcxxtDBq01fszpYAFjum7Bi76Za+CGhv3aqizNrVfq+CRLHmeI1P7WJM+uDBUAscwEglHNTmD9jFvMrD+KX78RNnYExg57caCOzTQQLw1qImzobv3wXXkk/+x9PSnmUs19GzMU4qU9OdXG0CbRNBAsAJ/VxDHtPytkvEUZMKqxtXTV/FaG/gljDhTqR0Cy3zQQLEZt44xWoME85e/6YprBrNYH3LJW+72LFj8OOTf5Sgtrk2maCBYBp74qb+Tx++W684q+mujgzmlJlSj2fRowGYpmvTHVxtEmwTQULACd5OqZ7KOXsRQTVsa15sS0rZy8m9FcQb7xcd2puI7a5YCFiEG/8NmLOodjz74T19HpadF7xZrziL3GSn8CKHTrVxdEmyTYXLAAMs5lE09WooJ1S9xkoVZnqIs0YQfUJSr2fx3T2x818YaqLo02ibTJYAJjO3sQbv0VQ/Tul3s/pDs8IQn81xe7TEbONeNMPJ3xynja9zOq5IVtjJ44nDNZS6fsGFWMu7jRf9n8qhUEnxa4PoVSFZMv1up9iG7RNBwsAJ3UmYbCRauFqkBixzHlTXaRpJwx7KHZ9kDBcT6L5V5i2zgOyLdrmg4WIEGv4L6BCNf8dREyc1Nm6hVFXa1F8kNB/gUTzT7Cm4Uri2uQYS/rCZhG5R0RW1l+bBh0z6ekLx0LEINZwCXb8PVT6LqeSu5jaouXbNqUqFLveSxi8WAsUsbdMdZG0KTSW9IUfBu5VSl0iIucD5wNfmMr0hWMhYhJrvAwxMlQLP0aFXcQav4GIO9VFm3Qq7EWMRsDBSX4cw9pJtyi0rQcLpdQGakmEUEr1iUh/+sLjgEPru10L/AX4AoPSFwIviUh/+sIHx7vw403EwM18BTHmUOn7JqG/mnjz1dvE+gwq7KOS/yFB5QHEbMFJnoHp7IeTfN9UF02bJsaSvnBuPZD0B5T+36gpS184HmrL8X2aeNNVBP4zFDqOwa+O7/qg05FX+l9UsJF481WY9lK80m9RI1hDVJv9xpK+cNhdh9g2aekLx4sdfzfJOb8FsSh2nkSl7/uzsh+jf3xJ4D2NGM0Y5nwMaxdE4hjmHD3+RBsw6vSFwKb+rGT11/6cflOavnA8mfaepFrvxIodTaXvG7XOPn/VVBdrVILqE5RzX8Mr341SPlDLm9r/1MeOH0fg/YtCx3GUs+cTBqvxy/cBenSrVjPq9IXU0hSeVn9/GnDroO1Tlr5wvImRId70fWKNlxN4z5LveCeVvqtQqjrVRduq/paQV7qNUu8XAZeg+hSV3KVArY+mn+W+GSd5CqazD+l5j2HHj8Mr/w6//Nf6uXQLY1sXpWXRn77w7SLyRP3f0cAlwOEishI4vP4ZpdS/gP70hX9gCtIXjjcRwUn8G6m2P2K5b6HSdwmFjiPwyn+edr9ESnlUCz+n2HMWXvEmlKrilX5PvOkyYpnzcFO1vB5+5eH6/uFAUAn9dYhRuyW03LcjkkapXgA97kSL9DTkfobuhwA4bJhjvgp8dQzlmpYMcx6J5h/jlf9MJXshpe7TahOq0p/Fcvef6uIBUC38gqD6CE7yVKqFnyFmK4H3NKG3AtPeHQgBhVe8Act9IxAiYqGUjxhN+OU/AKBUnsBbjp1471RWR5tGtvkRnKNhx96G5R6EV7yBSt93KXadhOm8ESf1KSz3bZs17ydbUPk/7MT7sdyDAPDLf8a0X49X/h1hsIEweBkrdhhe6RYARKyBVyt+BEH1HxQ6/w0VdmHH34NhLh7uUto2RgeLURJxcZKnYcdPolq8gWrhGkrdH0HMJTiJ92MnTsAw509qmZTyMJ19CbzHsePvxLB2IaheiuksxU6cgle6DdPeBzt+LKG/isBbgWnvSlB9itB/HjtxArGGrxAGmzDtnSe17Nr0p4PFGImRwE19FCd5Kn75TqqFX1Hpu4RK36WYzoHY8Xdhxd4xKYFDhTkMaxcqfd+hrAq1YODsCyhE4sTq60/41ccQI41h7fDKwUaqXp8MppGZ8LJqM48OFuNExMaOH4sdP5bAfwm/dAte8VbK2QsgewGGtSuWeyCm8yZMey/EXDymTkOlFCpYT+A9QVB9HL/6AKH3NKZzAInmH+BXH8ZOfAjwqPR9GzEXEXgr8Eo341fuw0m8DxEHANN5AyZvGKdvQputdLCYAKa1A2b6XJzUOYT+8/jle/Ar91Mt3gCFn9d2kgymtROGtSNiLsQw5yFGIyIZEBfEBBWAKqNUHyrsJgw6UMEaQv9lAv85UH31KzqYzn71jtZDMaztcaztAerrjAoiFqG/AoB4w9cxnb0n+2vRZjgdLCaQiGDaO2PaO+OmP4VSVULvWQLvSQLv2VogqfwNFbZTe0qxNQZizscwF2PHj8e0d8G0l2LYuw20Evp55bvxijcSeM8Rb7gYYKDlo2mjoYPFJBJxMJ29MJ29NtuulI8KO1BhFhXmgGqtVSEmSAyRFGI0I0bTCJayEyz3cOJNV+rkP9q40MFiGhCxEHM+jGMnqB07fNzOpWmwDS/Yq2nayOhgoWlaJDpYaJoWiQ4WmqZFooOFpmmR6GChaVokOlhomhaJDhaapkWig4WmaZHoYKFpWiRRFuz9qYi0i8jTg7Z9RUTWbbEmZ//PZlTqQk3ToonSsvg5cOQQ269QSi2t/7sDYIvUhUcCV4mIOV6F1TRt6mw1WCil7gOipqYaSF2olHoJ6E9dqGnaDDeWPouzROTJ+m1Kfwb1SKkLYfqmL9Q0bWijDRY/AHYCllJLmnxZfXuk1IUw/dMXapq2uVEFC6XUJqVUoGrZaX7EK7casyZ1oaZpmxtVsOjPcVp3AtD/pGRWpS7UNO0VW10pS0SuBw4F5ojIWuBC4FARWUrtFmMVcAbUUheKSH/qQp9ZkLpQ07QamQ65OpctW6YeeeSRqS6Gps1qIvKoUmrZaI/XIzg1TYtEBwtN0yLRwULTtEh0sNA0LRIdLDRNi0QHC03TItHBQtO0SHSw0DQtEh0sNE2LRAcLTdMi0cFC07RIdLDQNC0SHSw0TYtEBwtN0yLRwULTtEh0sNA0LRIdLDRNi0QHC03TIhlt+sJmEblHRFbWX5sG/UynL9S0WWi06QvPB+5VSu0M3Fv/rNMXatosNtr0hccB19bfXwscP2i7Tl+oabPQaPss5iqlNgDUX9vq23X6Qk2bpca7g1OnL9S0WWq0wWJTf1ay+mt7fbtOX6hps9Rog8VtwGn196cBtw7artMXatosNNr0hZcAN4nI6cBq4CTQ6Qs1bTbbarBQSr1vmB8dNsz+XwW+OpZCaZo2/egRnJqmRaKDhaZpkehgoWlaJDpYaJoWiQ4WmqZFooOFpmmR6GChaVokOlhomhaJDhaapkWig4WmaZHoYKFpWiQ6WGiaFokOFpqmRaKDhaZpkehgoWlaJDpYaJoWiQ4WmqZFooOFpmmRbHVZvdciIquAPiAAfKXUMhFpBm4EtgdWAe9VSvWMrZiapk218WhZvE0ptVQptaz+ecjUhpqmzWwTcRsyXGpDTdNmsLEGCwXcLSKPisgn6tuGS22oadoMNqY+C+BgpdR6EWkD7hGRZ6MeWA8unwBYsmTJGIuhadpEG1PLQim1vv7aDtxMLWP6cKkNtzxW5zrVtBlk1MFCRJIiku5/D7wTeJrhUxtqmjaDjeU2ZC5ws4j0n+c6pdQfRORhhkhtqGnazDbqYKGUehHYe4jtXQyT2lDTtJlLj+DUNC0SHSw0TYtEBwtN0yLRwULTtEh0sNA0LRIdLDRNi0QHC03TItHBQtO0SHSw0DQtEh0sNE2LRAcLTdMi0cFC07RIdLDQNC0SHSw0TYtEBwtN0yLRwULTtEh0sNA0LRIdLDRNi0QHC03TIpmwYCEiR4rIChF5XkR0CkNNm+EmJFiIiAlcCRwF7A68T0R2n4hraZo2OSaqZfEm4Hml1ItKqSpwA7UcqJqmzVBjTV84nIXAmkGf1wL7D95hcPpCoCIiT09QWabaHKBzqgsxAXS9Zp5dx3LwRAULGWKb2uyDUtcA1wCIyCNKqWUTVJYpNVvrpus184jII2M5fqJuQ9YCiwd9XgSsn6BraZo2CSYqWDwM7CwiO4iIA5xCLQeqpmkz1ITchiilfBE5C7gLMIGfKqX+9RqHXDMR5ZgmZmvddL1mnjHVTZRSW99L07Rtnh7BqWlaJDpYaJoWyZQHi5k8LFxEfioi7YPHiIhIs4jcIyIr669Ng372xXo9V4jIEVNT6q0TkcUi8mcRWS4i/xKRs+vbZ0PdYiLyDxH5Z71uF9W3z/i6QW30tIg8LiK/q38ev3oppabsH7XOzxeAHQEH+Cew+1SWaYTlfwuwL/D0oG3fAM6vvz8fuLT+fvd6/Vxgh3q9zamuwzD1mg/sW3+fBp6rl3821E2AVP29DTwEHDAb6lYv72eA64Dfjff/j1PdspjRw8KVUvcB3VtsPg64tv7+WuD4QdtvUEpVlFIvAc9Tq/+0o5TaoJR6rP6+D1hObVTubKibUkrl6x/t+j/FLKibiCwC3gX8eNDmcavXVAeLoYaFL5yisoyXuUqpDVD7pQPa6ttnZF1FZHtgH2p/gWdF3epN9SeAduAepdRsqdu3gc8D4aBt41avqQ4WWx0WPovMuLqKSAr4LXCOUir3WrsOsW3a1k0pFSilllIbWfwmEdnzNXafEXUTkXcD7UqpR6MeMsS216zXVAeL2TgsfJOIzAeov7bXt8+ouoqITS1Q/Fop9b/1zbOibv2UUr3AX4Ajmfl1Oxg4VkRWUbudf7uI/IpxrNdUB4vZOCz8NuC0+vvTgFsHbT9FRFwR2QHYGfjHFJRvq0REgJ8Ay5VSlw/60WyoW6uINNbfx4F3AM8yw+umlPqiUmqRUmp7ar9Hf1JKfZDxrNc06L09mlpv+wvABVNdnhGW/XpgA+BRi9SnAy3AvcDK+mvzoP0vqNdzBXDUVJf/Ner1ZmpN0ieBJ+r/jp4lddsLeLxet6eBL9e3z/i6DSrvobzyNGTc6qWHe2uaFslU34ZomjZD6GChaVokOlhomhaJDhaapkWig4WmaZHoYKFpWiQ6WGiaFsn/B2HsLMBSDUsWAAAAAElFTkSuQmCC\n",
      "text/plain": [
       "<Figure size 432x288 with 1 Axes>"
      ]
     },
     "metadata": {
      "needs_background": "light"
     },
     "output_type": "display_data"
    }
   ],
   "source": [
    "# Read the binary head file and plot the results\n",
    "# We can use the existing Flopy HeadFile class because\n",
    "# the format of the headfile for MODFLOW 6 is the same\n",
    "# as for previous MODFLOW verions\n",
    "fname = os.path.join(workspace, headfile)\n",
    "hds = flopy.utils.binaryfile.HeadFile(fname)\n",
    "h = hds.get_data(kstpkper=(0, 0))\n",
    "x = y = np.linspace(0, L, N)\n",
    "y = y[::-1]\n",
    "c = plt.contour(x, y, h[0], np.arange(90, 100.1, 0.2))\n",
    "plt.clabel(c, fmt=\"%2.1f\")\n",
    "plt.axis(\"scaled\");"
   ]
  },
  {
   "cell_type": "code",
   "execution_count": 17,
   "metadata": {
    "execution": {
     "iopub.execute_input": "2022-03-07T20:05:45.244787Z",
     "iopub.status.busy": "2022-03-07T20:05:45.235677Z",
     "iopub.status.idle": "2022-03-07T20:05:45.398672Z",
     "shell.execute_reply": "2022-03-07T20:05:45.399071Z"
    }
   },
   "outputs": [
    {
     "data": {
      "image/png": "iVBORw0KGgoAAAANSUhEUgAAAQsAAAD8CAYAAABgtYFHAAAAOXRFWHRTb2Z0d2FyZQBNYXRwbG90bGliIHZlcnNpb24zLjUuMSwgaHR0cHM6Ly9tYXRwbG90bGliLm9yZy/YYfK9AAAACXBIWXMAAAsTAAALEwEAmpwYAAAqd0lEQVR4nO3deZhcVZn48e97t9p6TydhlQSIIMomUYP4ExSQ1QF5UEHRCAwwCo4MziCMo6Ljhgo6iKIojIwLigKKKAMhuIwiIMi+gyBbSKfTe9dyt/P7o26HJma5XVXd1V15P8/TT926fe9ZniRv7nLOecUYg1JKbY7V7AYopeYGDRZKqVQ0WCilUtFgoZRKRYOFUioVDRZKqVRSBwsRsUXkbhG5PvneIyIrROTx5LN70rHnisgTIvKoiBwyHQ1XSs2sqVxZfAR4eNL3c4CVxpglwMrkOyKyG3Ac8GrgUOCbImI3prlKqWZJFSxEZDvgCOC7k3YfBVyRbF8BHD1p/4+NMRVjzFPAE8DrG9JapVTTOCmP+xpwNtA+ad9CY8wqAGPMKhFZkOzfFrht0nHPJfteRkROBU4FKBQK++y6665Ta7lSakruuuuufmPM/FrP32ywEJEjgT5jzF0ickCKMmUD+/5uTLkx5lLgUoClS5eaO++8M0XRSqlaicjf6jk/zZXFfsA/iMjhQBboEJEfAKtFZOvkqmJroC85/jlg+0nnbwe8UE8jlVLNt9lnFsaYc40x2xljFlF9cHmLMeYE4DpgeXLYcuAXyfZ1wHEikhGRxcAS4I6Gt1wpNaPSPrPYkC8CV4nIycAzwDsBjDEPishVwENACJxujInqbqlSqqlkNkxR12cWSk0/EbnLGLO01vN1BKdSKhUNFkqpVDRYKKVS0WChlEpFg4VSKhUNFkqpVDRYKKVS0WChlEpFg4VSKpV6hnurjTDxGCYewphhTFwEyhgTAgbBAsmAZBFpR6wOxOpBRP8o1Oymf0NrZEyZOHiEKHiIOHyMOHyaOHqGOFoFZnyKpUk1YNhbY9nbYdk7YDk7YrlLsJ1XIVZhWvqg1FRosEjJmDJR5Q7Cyu8I/T8TBw9QnScHSA7LXozlLMHJ7I/YCxGrG5FORPLJlYRLdamPGIyPMSWIRzFmiDjqx8RriKMXiMMnCMu3AP66ui17Mba3F7a3N7b3eixnV0T0DlLNLA0Wm2BMmbC8kqB0PWHlFjAlwMP29sZrOwXb3RvbfRVib9/Qf7zGRJjoOaLwMeLgIaLgAcLKHwlK11YPkE6czBtxMvvjZN+KZW/VsLqV2hgNFhsQh0/jj19BULwaY4YQqxc3dyxO9iAcbxli5aa1fhEbcXbAcnaA7MGT2vUcoX8Hkf8nwvLvCcs3wDBY7p642cNxc2/HcrZ7WVnGBITlm4mjZ6q/t7eZ1rar1qVT1CeJgkepjH2dsHQ9YONkD8ErHI/tvZHZtkC5MYY4fIywvIKgfCNxcC8Atvc63Py7cHPHADGV0W8QBfdgO68k9O8g2/FxnMwbmtt41RT1TlHXKwsgjvqojHyJoPRTkDxe4RS8tpNn9eW9iGC7u2C7u5BpP4M4/BtB6ZcEpaupjH4VN3cscfQsJnqObPu/Ynt7UBm9mDh8EuPtSVj+DVHwIF7+uL+7GlFqQ7boYGGMISj9lPLwZ8CU8Ar/iNd+BpbVvfmTZxnL2YFM+xl4badj4tXVKyFTIQrux/b2qB4kDmL1UFy7HNvdAwgoDpxCtuNcnOybm9p+NfttscEijtZSHjqLsPIbbO/1ZLu+hO3s2Oxm1U1EkOSKyLK3wXZfQ3n401jOToTllVjOYuLwaQq9PwEgKP2KOHqumU1Wc8RmH+GLSFZE7hCRe0XkQRH5dLL/PBF5XkTuSX4On3TOrE5fGPn3M95/JGHlVrIdnyY/76qWCBTrE6uTTMd/IPa2ROFjWPa2iLUQJ7v/pKNiQv9PGzzfxEMz0k41N6R531cB3mqM2RPYCzhURJYlv/uqMWav5OfXMPvTFwblmxjvPwYwFHqvxms7sSXHLETBI4SV27HseWTa/hHBwnJ2JtP2QTAVSoNnERSvpTz8aRz3tUD1le2E0P8LpeFPMtZ3IOXhTxNHLzarK2qWSJMKwBhjxpKvbvKzqVcoszZ9YVD6NaWB07DcXSn0Xv/SvXwLisMnKQ//B+P9x1AcPANDjFc4CbHyZDrPw/b2IY7XgPFxC8cnZ73016Ey8gVsZ2faFqzExMP44z9sTkfUrJE216ktIvdQTSS0whhze/KrM0TkPhG5fFIW9W2BZyedvsH0hTMtKN9EafB0bG9vCvOuxLJ7m92kdcLgSUZHLmBo8Cx8/+6GlOnmjqBtwQq8tg+TaTudXOdniMPHCf27saxu3Nw7MPEwTu4QRLIYEyFSTSZnTIzl7ILlvhoAsbcFU8TEIw1pm5qbUgULY0xkjNmLanax14vIa4BLgJ2o3pqsAi5IDk+VvlBEThWRO0XkzjVr1tTQ9PQi/z5KA6djubuT7/kfxGqb1vqmIor6GBn5LIYI192T0ZELCIIHATCmUnf5bvYt2O6rquXFw5SHPsb4mndQGjwDsTrItJ+VHBmvOycs3wRmjNLAaYyvOYo4ehonexBiddTdHjV3TeltiDFmSER+CxxqjPnKxH4R+Q5wffI1VfrC9XOdTq3Z6cVRP8WBUxC7l3zP5U0JFNUZp7LBgV1h8Agi7bS3fxiRHL7/F4wpU6n8gVLxOoLwYfK5Y8gXjgcy6/73r4WTfTNt2ZsIK7eD2Dje0qR9FUQy1fZU/kBY/l+8wonkur9GaehsbG8ZTmbfmutVrSFNYuT5QJAEihxwEHD+RJ7T5LB3AA8k29cBPxKRC4FtaGL6QmMMpaEzMfEAhd5rpvXWI46H8St3EAT3EQQPEUXPEUUvEMejvDQpzEakA9tegOvuSnfPJdUJavGLiOSI4zFsZ3uC4CFGR75Md8+3yPNORscuxvX2wWvQM5b1R3AGxWuIo1VkO87CRP3E8Vpsb08ALGcX4vApjPER8RpSv5qb0lxZbA1ckbzRsICrjDHXi8j3RWQvqrcYTwOnwexKXxgUf0xU+T3Zzs9ie7s3vPwoWkupdA3l0q/x/TuBCBBsZzGOvQOuuweWlcw8pfo/eGxGiKPVVOMuuN7eWMVOBgc+iGXNIwgfQySL676GTOaNAOTj46hUftewYLE+r3D8utekYvWAiYjD5zFmDBM9k6y3oYFiS7fZYGGMuQ/YewP737eJcz4HfK6+ptUnjl6kPPJZbG9f3PwJDS07CB5idPQiyqUbgADH3Y22ttPJZN+cBIj0tzq2PZ/unksol28mCO7FsXfA8/YhCB6mOm/Hp1y+cd2oUmPil73qjeNhisWf4Xl743mvrblPYnVV25PZFzd8kuLgaYh4ONkjcbOHJHWbum6D1NzWsiM4KyPng/HJdZ3fsHEUYfgMI8Ofply+AZE2CoUTyReOw3V3rak8v3IncTxINncwnrcX5dKv8DL7ksu/m8rQv9C/5nAy2bdQKv6c3vm/WHfeRMAojl+F798BCMXilTj2DnR1fRnL7qm5jyIuXtuJeG0nEofPIfY2lIc/jpN5E27uiJrLVXNfSwaLKHiIoHQNXttpWM6iusszJmRs7BuMjvwXIhbt7R+l0HYyVvK/cc3tjNcwNnoxIyOfx3Ffiee9jkLhPQB0d3+NKFpDuXwjjrMIL3mGMBH44niMsfHv0NX5BbxM9UFlEDwOkq2rTZNZznbE0Thx+Cil4pVgQtz8UQ0rX80tLRksKqMXgbSTaTu97rKiaA2DAx/C9/9INnsknV3nYTdoTYhc7jByucMIgsewrHZse2vK5ZsJg8cptJ1IEDxI4N9DvlC945v8kLFcvglBqFR+V31jkj8W113SkHZNZtkF8j3fpzhwIqWhM8Eq4GYPang9avZruXHOUfgkYfkGvML7EauzrrJ8/z7W9L0N37+Lrq6v0TPv0oYFislc95XY9tYAOM7OBMHDrOk7hFLxJ+TyR1MoVJ+5TH7IWCpeg2UtwMu8iUp5JePTOMJSrAL5nsux3FdTGvhg9dWr2uK03JWFP/Y9wMMrnFhfOf7drO0/HsvqYP6CX+Imoxmnm+MsorvnIqD6tsW25wEQhn8jilaRySxLfvcs3T3fxXWXYEyZcukXRNEabHv+tLRLrDbyPf9Dce2xlAZOoTD/l9WVvNQWo6WuLExcIihdi5s7HKuOfzS+f18SKLqY13vNjAWK9U0ECoA4HiAI7geqt0auu9u62w5BiKJ+LKt9Wttj2T3key4HoDhwEiYendb61OzSUlcWYflGMCO4+eM3f/BGRFEfA2uXY1kdzOv9Gc4sWUWq+mq0+gbbtufjurvTt/ogPG9vDCGZ7P7JHI+4YW9/NsRyFpHr+RbFtSdQGvpXct3f0tepW4iWurIIytcj1lbYXm2TXI0JGRz4IMYM0zPvilkTKDakrf1DdPdchOPsSFvbabS1nQwwrYFigpN5I5mOswnLNxAUfzDt9anZoWWuLEw8Tlj+HV7hvTX/gxkbvQjf/xNd3RfhJpOvZrPqrchuQPWKyJrBzGZe4VTCyh8pD38G29sX2915RupVzdMyVxahfytQwanxtV4YPsXo6NfJ5Y4inz+2sY2bZlHUz5q+gxgd+eKM1Slikeu6EJEc5aF/pUkj+tUMap1gUfk/kBy297qazh8ePg8Rl47OTzW0XcZExPE4xsSbP7hGtt1LNncEY2PfpFxaMW31rM+y55Pt/AxR8Bf88f+esXpVc7TMbUhUuQPb3WfdVOup8P37qJRX0N7xMew6l/8PwmcZGb+aon8HZf8e4okJWmRwnR3IenvSlj+MQmZ/rAYmK+rsPA+/cgdDQ+ewILNs2t+MTHByR+GUrk3SDxxV11soNbu1xJWFiceIw0ewvX1qOn9s9CJEOinUMTbDD5/m+f6T+euqfekf+TJR1Ed77kjmdXyU3s6P09V+Ip67mLHyCl7oP4knV+3DwOi3MSaouc7JRDJ0dX+FOH6RkZEvNKTMdPUKmc5PgilX5+OoltUSVxZR8CAQY3t/Nzl28+dGqymXb6St7Z+w6lgJKor6KVVup6f9dLra3o/rbHglQWMCipU/Mjj6HdYMfZrh8avYdt6leO5ONdc9wfP2Jl94P8Xx79PWdgqOs7juMtOwnZ3wCifhj1+a5IDdZUbqVTOrJa4s4uAhAOzkzcBUlIpXAxH5/HF1tSGXWcqOW9/B/K5zNxoooDqrs5A9gG17f8A28y4jilbzt9VHMF7+Q131T2hvPxMRl9GRCxtSXlpe+4dAClRGZ7ZeNXNaIlhE4WMgnYi1cMrnlkq/wnX3xmnA/+yWlU99rIjQnj+MHRbegONsw/P9yyn799XdBtteSL6wnFLp50Th83WXl5ZldeMVTiYs30AUPD5j9aqZ0xLBIg6fwnZ2nPJIwihaSxDcQzZ74JTrNCbGD54gCJ8ljsenfP4E19me7ef/BNvq5oX+U4gakNinUDgJMIyPf7/usqbCK3wAJIs/9u0ZrVfNjNYIFtGzNa1b4fu3AYZMZmp5PmNTpn/4fNaOfoPn+0+kb+iThHUk4XHs+Wwz79sE0Qv0D39l8ydsrjxnezLZAykWfzKtr2zXZ9nzcPPHEZSuJY76Z6xeNTPmfLAwJsZELyLJFO+pCPz7AAfXe81mjy1WbqfiP1LdLv8OP3ycrsJ7WbTVzYjkGB778ZTrnyyX2YfOwrsZHvsBQVh/7tFc7ijieDWB/5e6y5oKL/8+ICAoXjWj9arpV0+u0x4RWSEijyef3ZPOmbFcpyYeBAKsGp5XBMFDOM4SJMXqUmPFXzFSvBYAP/grrrOIXLJCVdZ9TUNuH+Z1/AsGw+DY5XWXlc0eBLiUyzfVXdZU2O4SbG8ZQfHHyRqiqlXUk+v0HGClMWYJsDL5PuO5To0ZAkCs7k0fuAFR9BxOyjUZCtm3UPLvrG7nDiQI/0b/8FcZGP02o6Vf054/csr1r891tiWfeQPj5d/WXZZldeC6eyRrdM4sN3cMcfQ0cTKlXrWGenKdHgVckey/Ajg62Z7RXKcmHq5u1LAqVhS9kHrlq3z2/5H19uBvq49geOxKHHshZf9ujAmZ13EmWW+vKde/4Xr2xw8eIWzAPb+XWYrv39OwgV9publDAZegdN2M1qumVz25ThdOJBlKPhckh6fKddqw9IVmPCkv/WtLSJ51mNHUS++JOCzo+hRb9VxIPvsmMu5ryLivYnD0Ep7v/wB9Q59gvPy7KTd/fZlk9mYY1f/aszoj1ScK/1Z3WVMhVhd2Zj/C8k16K9JC6sl1ujGpcp0aYy41xiw1xiydP7/2+QTGlKuVTnFVa2NKyXnpg0wY9WNMQFvuQDoL70LEZkHXZ9h52/vIZ97E2uH6ByTZVm9SV/35Xx2nOnYkCJ+ou6ypcrMHV29FwidnvG41Pab0NsRUHxD8luqziNUisjVA8tmXHJYq12nDmLD6KW5Np8sGY9uGxfEw/cPVaeBh1MdI8To6CscA1WcasRknjos1tWPCxC2D1NifySZuseJ4ehNPb4iT2R+AyP/jjNetpkeatyHzRaQr2Z7IdfoI1Zymy5PDlgMTWXCuA44TkYyILGbac51OXLRMbUDWxOxUY/zNHPkSz92JSvAwcTyG62xDW/ZARos3EITPM1q6nvb8P0ypDRsSxtWY69Twdmd9E3lN4niw7rKmXLfzCsTejrBy64zXraZHPblO/wRcJSInA88A74Rm5DqdiHdTG3wk4iCSJTbDUzqvs3AcqwY+TFvuMAwxLw7+K4JFPvv/mN957pSGfG9I2b8HcHGdV9RVDkzcmsm6W7WZ5nivI6zc1pS6VePVk+t0LbDBcdIzmus0yaUxlSuECZa1gDjq2/yBk/S0n44fPsVY6QbieIgFXedRyO6PYy/Y/MkpjJd+Qz7zhrqDDpA8XDQ0a+yd5e6OKV1LHK3RdS5awJyfoj6RjZzkgeVU2PY2hNGzmz9wEsvKk/VeTdZ7eXqAiaf+9ax0XSzfih8+SlfbRnNOT9HEw9+pLwjUCHaSQiEOHtZg0QLm/HBvkWrG8lpyWDjuLoTBY1N+vWdMhEkerBrjr8suXk+gMCZmzdB/4tjb0FmoPZXBZFG0FgDLmreZI6eH5ewIQBz9tSn1q8aa+8EiGSdhpvjsAarjEIwZIYqemdJ5A6PfZLT4y2r94q0LEvWMKRgYvYRycC+9nR9r2HJ7UVR9CWXb9T8srYVYC0AKxOFTTalfNdbcvw1J/tc0NYx49JLFff3KbamHfQN0Fo7HtrqJTYWK/yCOvRWus82koDG1RD+jxevpH/4C7bm309HAlcXDsLquhOO8smFlToWIYNlbE9cxI1fNHi0QLAogeUwNYwkc55VYVjeVyh/IF96d/jy7OnAKI/QPfxHXWUQUD9JZeCeW1Uk+84ZU5RhjGBz9FmuGP0fO24etei5saHavIHgQkQK2vfGVu6abWFthotVNq181zpwPFgCWvQ1xNPVxXyIWmcxBlMsrMCaY0kAoYyJEbAwRWW93OgrvZO3wV4jiEQZHv0tb7hA6Cxu/SihWbmfN0Gcp+3fRljuCrXu+hmUVptyHTfErt+N5S2ckS9nGiNVNHEzfmDw1c1oiWIi9LXFU2xoQ2dyhlEo/pVL5I9nsAVOpFYBc5vWU/Qdpy72NXOYNlP37KZb/jyheSxyP4rk7YVu9GFMhjFdT9u9lvHQLleB+HHsrtuq+gI7CcQ3PFxpF/YThw+TyRzW03KkSq6Om50lq9mmJYGHZiwj8u9e9lZiKbPYtiHRRLF45pWBhTInx8m3E8SijxZ8TxX0ILp67hK3mfY2+wU/RN/TxDZxpk/P2YX7Xp+gqvK8h4yk2pFz6FQDZ7MHTUn5aIpmaxsCo2ac1goWzGMwIJu5Hpvg+XyRLPv8uxscvJ4peTJ1kSCTH8PiP8JzFOPZW9HZ+jMykJfB3WHgDYfQcQfg8UdyPiIdjL8R1FmHXMJ1+qkqln+M4r8Rxdp32ujbNBWZ2iryaHi0RLGx3CQBx+GhNg38KbR9gfPwyxsa+TWfK9IUiFtv2XgZAe/4ovGSG58SalyIWrrM9rrP9RsuYLkHwEL5/O+0d/97w25upa94IUtVYLfGnaDlJJvHg4ZrOd5xF5HLHUBy/gmiKU8ONCcl6u6/LXi5iNfWBIsDY2HcQyVIovLep7QAw+Ahes5uhGqA1goU9D7G2Ig4eqLmM9vZ/xpiQ0dELpnTeRJCYLcLgCUrFn5HPvxerhqUGGy4ugjQup6tqnpYIFgC2txeRf0/N5zvuThQKyymOfx+/jnKabWTkC4hkaWv/SLObAoAxgzWtj6pmn9YJFu5exNFTxMl8iFq0d/wblrWQocEz162kNZeUyzdTLt9AW/sZ2BMDx5rMRAMaLFpE6wSLTHVN4Mj/c81lWFYHXd0XEoaPMTL8+UY1bUbE8SBDg2fjOLvQ1vbBZjdnnTh6HquGnC5q9mmdYOHuAZIl8v9UVznZ7AEUCicxPn4ZxeI1DWrd9DImYnDgn4njfrq6/wuR2fFA0RgfE/chTRxurhqnZYKFiIftLSOs/F/dZXV0fgLPW8bQ4FlUKrc3oHXTa3TkfCqVlXR2fRbP26PZzVknDp8GYuxkqrqa21omWAA4mTcTh08Qh1Nb0GZ9Ihl65l2G7WzHwNqTCIIHG9TCxhsb+y5jYxeTz59AofD+ZjfnZeJk1qvl1J+hXjVfmgV7txeR34jIw0n6wo8k+88TkedF5J7k5/BJ58xY+sLJnCQbeli+ue6yLKubefN+iGXl6F9zLH7lzrrLbLSxse8yMvxJstnD6eyamVUMpyIK7gdcrEkjW9XclebKIgQ+aox5FbAMOD1JUQjwVWPMXsnPr2Hm0xdOZjuLsZydCco3NqQ8x9mBeb0/x7J6WLv2OMqlxpRbL2MiRoa/sC5QdPdc0pDUAY0W+fdgubs2bVk/1Vhp0heuMsb8JdkeBR5mAxnGJpnR9IXrc7JHEPm3TXkh3o2W52xH7/xrcZydGRg4kZHhLzKti5VvRhwPMbD2RMbGvk4+/95ZGyiMqRAFf8Hxlja7KapBpvTMQkQWUV3pe+Kp3xkicp+IXD4pi/rMpi9cj5t7OxATJrMuG8G2F9A7/+fk8ycwNnYR/f1HEwSPNqz8tMrl39DXdyCVym/p7PwCnV1fmpWBAqpXFZgytrdfs5uiGiR1sJDqyrhXA2caY0aAS4CdqGZWXwVMjJOe0fSF67PdV2I5u+GXftawMqE6O7Wr+0t0dV9MFP6VNX1vY2T488TxUEPr2ZAwfIqBgdMYWPteLGmjd/4vKbQtnwWTxDYurNwCODiZZc1uimqQtImRXaqB4ofGmGsAjDGrkxyoMfAdXrrVmNn0hRvg5t9JHNxf88SyTcnnj2H+gt+Tyx3F2NjFrH5xGaMjF0x5AloaQfA4Q4Nn07d6fyrllbS3f5T5C27C8/ZseF2NFpZvwvaWIVZHs5uiGiTN2xABLgMeNsZcOGn/5GF57wAmZnHNcPrCv+fm3gF4+MUrp6V8255Hd89FzF9wM5nMMkZHL2D1i69jcOB0yqUb6xoqHseDjI//iP7+d7Gmb3+KxZ+SL7yXBQtvpb3jo3PiYWEUPEwcPombO7TZTVENlGbK5H7A+4D7ReSeZN+/A8eLyF5UbzGeBk6DZqQv/HuW3YOTO5ygeDXZ9o9VF/WdBq67Gz3zvkcYPMH4+PcoFq+hVLoWkRyutw+e9zpc91U4zs7Y9taItK+bvm5MRBwPEEWrCMNHCfwH8f3bCIIHgBjbXkx7+9nkC+/DtpuT96NWQenngI2TPaLZTVENJPXkumiUpUuXmjvvbOw4htD/C8X+o8l0nEem7aSGlr0xxgRUKrdSKa/A9+8gCB7i5TlYrWSZOQNUePmjnAye91q8zDKy2UNw3d1n9TOJjTEmYGz1G7HdV5Of971mN0dNIiJ3GWNqfj01uxZjaCDHey22uw/++GV4hffPyLoTIi7Z7P5ks/sDEMfjhOGThOGTxPEa4ngIY0oINoiHbc3HshfiOEtwnMWzbm2MWoTlFZh4NW5hbk3EU5s39/92boLX9k+UBk8hLF2Pmz96xuu3rAKet8esmq8x3fzx7yH2tjiZtza7KarBWmpuyPqc7MFYziupjF3U1IFUW4rQv5vIvw2vcDIzNGhXzaCWDhYiFpn2jxCHTxCUrm12c1qeP3oRSCdevjGJndXs0tLBAqrDvy13DyqjX8GYcrOb07JC/07CykoybadN29sn1VwtHyxELLIdH8dEL+CPXdbs5rQkYwyVkfMRqxevMDNvntTMa/lgAeBk9sXJHkxl7GLN6D0NwvL1RP7tZNr/BZmmDGuq+baIYAGQ7fgEmJDycLokQiodE49RHv4slvNq3Px7mt0cNY22mGBhOYvItH+EsHwDQen6ZjenZZRHvoiJXyTb9Z/6BqTFbTHBAqrjLix3d8rDn6grZYCqCit/Iij+D17hRF23YguwRQULEYdc1wWYeJTy0EfX5SVVUxfHg5QGz8SyF5FpP7vZzVEzYIsKFgC2uyvZzk8QVm7BH/9Os5szJxljKA/9GybuJ9d9sT7U3EJsccECwM2/Hyd7GJWR8wkrtScl2lL5Y5cQlm8i03Eu9hY0lH1Lt0UGCxEh1/UlLHs7SoOn1Z06YEsSlFdQGT0fJ3skXuHkZjdHzaAtMlgAiNVJrudyjPEpDnwAEw83u0mzXuTfR2nww1ju7uS6LpiTU+hV7bbYYAFguzuT7/k2cfgUxYFTdTj4JkThXykOfACxesj3fBexcs1ukpphW3SwAHAy+5HrupDIvy0JGJVmN2nWicO/UVz7HsCQn/d9LHurZjdJNcEWHywA3PzRZDvPJ6r8ltLAP+kVxiRR+FfG174b4iL5eT/E1lSEW6x60hf2iMgKEXk8+eyedE5T0hfWwyscR7bzc4SVlRTXLsfEo81uUtNF/v0U+48FUyHfeyW2u9vmT1Itq570hecAK40xS4CVyfempi+sl1d4H7mu/yLy/8z42ndv0ZPOgvLNjK99F0iGfO/PsN1XN7tJqsnqSV94FHBFctgVwNHJdlPTF9bLzb+DXM93icOnGF9zJJF/b7ObNKOMMVTGvkVp4GQsZzGF3mv11kMB9aUvXGiMWQXVgAIsSA5ravrCRnCzb6XQey1IhvH+Y/HHf8hsWAV9upl4iNLgaVRGPo+TPZzCvKv1YaZap570hRs9dAP7Zix9YaPY7q4Ueq/Dzrye8vC5lAZPx8xAqsJmCSu3M7bmUMLyzWQ6/oNc9zf19ah6mZrTFwKrJ7KSJZ8Tacubnr6wUSx7Hvme75NpP4ewfANjfQcTlFc2u1kNZeJxysOfpLj2XYBDofdaMm2n6oAr9XdqTl9INU3h8mR7OfCLSfubmr6wkaqL/n6IQu8vEKuL0sCJFAdOJ47mZPxbxxhDULqBsTUH4Y9/D6+wnLb5N2LPgTyqqjnqSV/4ReAqETkZeAZ4J8yO9IXTwfb2oDD/evyxb1IZ/SZjlZvJtH2ouuy91dbs5k1J5N9LeeQLRP6tWM6u5Ob9FCfzhmY3S81yLZu+cDrF4XOUR/6TsHwDYvXgtX0QL/8exGpvdtM2KfLvozJ2MWH5fxGrh0z7mbj5E1oiE5raPE1f2ASWsx35nm8T+ndTGfkylZHPURn9Ol7hfXj5E7Ccv3v50zTGRISVlfhj/03k/xGkg0z7WXiFf5xzV0SquTRY1MHx9sbp/RGRfy+VsUvwx76JP3YJTuYA3PwxOJmDmrYwTBQ8QVD6OUHpakz0PGItJNN+Ll7hhFl/BaRmJw0WDWB7e5Lv+RZx+Bx+8UqC4lWEg7eA5HEyB+BkD8bJ7I9l905bG4wJiYL7Ccu3EJZvIg4fBizszH54HZ/EyR5E9aWWUrXRZxbTwJiIyP8zQekXSVbx6ltly1mC7S3FdnfHdl+D5eyIWB01lW+iZ4nCx4n8+4mDewn9P4MZAyxs73U42UNwc2/Hshc2uHdqrtJnFrOQiI2TWYaTWYYxnyMO7ies3Erk30ZQ+jVB8cqXjrV6EXsrLHtrRLqrwUMyVP9oYjA+xhQx8RAmXkscPY+JVgF+UoKF5eyMmzsaJ7Mvtrcflt3ThF6rVqfBYpqJWNjensn4hQ9ijKleFQSPEIdPEkdPEUcvEofPYeIHMGYEjA8EgAXiIZJHpAuxe7DdPbCyh2I5O2G5O2M7r9LcompGaLCYYSKCOK/Acl6xyeOMMTqKUs0quvjNLKWBQs02GiyUUqlosFBKpaLBQimVigYLpVQqGiyUUqlosFBKpaLBQimVigYLpVQqGiyUUqlosFBKpZJmwd7LRaRPRB6YtO88EXleRO5Jfg6f9Ls5l7pQKbV5aa4svkc1DeH6vmqM2Sv5+TXM7dSFSqlNS5O+8PfAQMry5nTqQqXUxtXzzOIMEbkvuU2ZyKCeKnUhzO70hUqpv1drsLgE2AnYC1gFXJDsT5W6EGZ/+kKl1MvVFCyMMauNMZExJga+w0u3Gi2TulAp9XI1BYuJHKeJdwATb0paKnWhUuolm11WT0SuBA4AekXkOeBTwAEishfVW4yngdOgdVMXKqU0FYBSW4x6UwHoCE6lVCoaLJRSqWiwUEqlosFCKZWKBgulVCoaLJRSqWiwUEqlosFCKZWKBgulVCoaLJRSqWiwUEqlosFCKZWKBgulVCoaLJRSqWiwUEqlosFCKZWKBgulVCoaLJRSqdSavrBHRFaIyOPJZ/ek32n6QqVaUK3pC88BVhpjlgArk++avlCpFlZr+sKjgCuS7SuAoyft1/SFSrWgWp9ZLDTGrAJIPhck+zV9oVItqtEPODV9oVItqtZgsXoiK1ny2Zfs1/SFSrWoWoPFdcDyZHs58ItJ+zV9oVItqNb0hV8ErhKRk4FngHeCpi9UqpVtNlgYY47fyK8O3MjxnwM+V0+jlFKzj47gVEqlosFCKZWKBgulVCoaLJRSqWiwUEqlosFCKZWKBgulVCoaLJRSqWiwUEqlosFCKZWKBgulVCoaLJRSqWiwUEqlosFCKZWKBgulVCoaLJRSqWiwUEqlosFCKZXKZpfV2xQReRoYBSIgNMYsFZEe4CfAIuBp4F3GmMH6mqmUarZGXFm8xRizlzFmafJ9g6kNlVJz23TchmwstaFSag6rN1gY4CYRuUtETk32bSy1oVJqDqvrmQWwnzHmBRFZAKwQkUfSnpgEl1MBXvGKV9TZDKXUdKvrysIY80Ly2QdcSzVj+sZSG65/ruY6VWoOqTlYiEhBRNontoG3AQ+w8dSGSqk5rJ7bkIXAtSIyUc6PjDH/KyJ/ZgOpDZVSc1vNwcIY81dgzw3sX8tGUhsqpeYuHcGplEpFg4VSKhUNFkqpVDRYKKVS0WChlEpFg4VSKhUNFkqpVDRYKKVS0WChlEpFg4VSKhUNFkqpVDRYKKVS0WChlEpFg4VSKhUNFkqpVDRYKKVS0WChlEpFg4VSKhUNFkqpVKYtWIjIoSLyqIg8ISKawlCpOW5agoWI2MA3gMOA3YDjRWS36ahLKTUzpuvK4vXAE8aYvxpjfODHVHOgKqXmqHrTF27MtsCzk74/B7xh8gGT0xcCFRF5YJra0my9QH+zGzENtF9zzy71nDxdwUI2sM+87IsxlwKXAojIncaYpdPUlqZq1b5pv+YeEbmznvOn6zbkOWD7Sd+3A16YprqUUjNguoLFn4ElIrJYRDzgOKo5UJVSc9S03IYYY0IROQO4EbCBy40xD27ilEunox2zRKv2Tfs199TVNzHGbP4opdQWT0dwKqVS0WChlEql6cFiLg8LF5HLRaRv8hgREekRkRUi8njy2T3pd+cm/XxURA5pTqs3T0S2F5HfiMjDIvKgiHwk2d8KfcuKyB0icm/St08n++d836A6elpE7haR65PvjeuXMaZpP1Qffj4J7Ah4wL3Abs1s0xTb/2bgtcADk/Z9CTgn2T4HOD/Z3i3pXwZYnPTbbnYfNtKvrYHXJtvtwGNJ+1uhbwK0JdsucDuwrBX6lrT3LOBHwPWN/vvY7CuLOT0s3Bjze2Bgvd1HAVck21cAR0/a/2NjTMUY8xTwBNX+zzrGmFXGmL8k26PAw1RH5bZC34wxZiz56iY/hhbom4hsBxwBfHfS7ob1q9nBYkPDwrdtUlsaZaExZhVU/9EBC5L9c7KvIrII2Jvq/8At0bfkUv0eoA9YYYxplb59DTgbiCfta1i/mh0sNjssvIXMub6KSBtwNXCmMWZkU4duYN+s7ZsxJjLG7EV1ZPHrReQ1mzh8TvRNRI4E+owxd6U9ZQP7NtmvZgeLVhwWvlpEtgZIPvuS/XOqryLiUg0UPzTGXJPsbom+TTDGDAG/BQ5l7vdtP+AfRORpqrfzbxWRH9DAfjU7WLTisPDrgOXJ9nLgF5P2HyciGRFZDCwB7mhC+zZLRAS4DHjYGHPhpF+1Qt/mi0hXsp0DDgIeYY73zRhzrjFmO2PMIqr/jm4xxpxAI/s1C57eHk71afuTwMeb3Z4ptv1KYBUQUI3UJwPzgJXA48lnz6TjP57081HgsGa3fxP9ehPVS9L7gHuSn8NbpG97AHcnfXsA+GSyf873bVJ7D+CltyEN65cO91ZKpdLs2xCl1ByhwUIplYoGC6VUKhoslFKpaLBQSqWiwUIplYoGC6VUKv8fnGdbwK+oalEAAAAASUVORK5CYII=\n",
      "text/plain": [
       "<Figure size 432x288 with 1 Axes>"
      ]
     },
     "metadata": {
      "needs_background": "light"
     },
     "output_type": "display_data"
    }
   ],
   "source": [
    "x = y = np.linspace(0, L, N)\n",
    "y = y[::-1]\n",
    "c = plt.contour(x, y, h[-1], np.arange(90, 100.1, 0.2))\n",
    "plt.clabel(c, fmt=\"%1.1f\")\n",
    "plt.axis(\"scaled\");"
   ]
  },
  {
   "cell_type": "code",
   "execution_count": 18,
   "metadata": {
    "execution": {
     "iopub.execute_input": "2022-03-07T20:05:45.483359Z",
     "iopub.status.busy": "2022-03-07T20:05:45.460572Z",
     "iopub.status.idle": "2022-03-07T20:05:45.597457Z",
     "shell.execute_reply": "2022-03-07T20:05:45.598139Z"
    },
    "scrolled": true
   },
   "outputs": [
    {
     "data": {
      "image/png": "iVBORw0KGgoAAAANSUhEUgAAAYIAAABFCAYAAABHYOExAAAAOXRFWHRTb2Z0d2FyZQBNYXRwbG90bGliIHZlcnNpb24zLjUuMSwgaHR0cHM6Ly9tYXRwbG90bGliLm9yZy/YYfK9AAAACXBIWXMAAAsTAAALEwEAmpwYAAAIZUlEQVR4nO3dXYhcZx3H8e9vJpvU2miMm2raJG6qVYix1BCCUAmitaaxpOpVLoSAQhEqKFI0MSD1ouALvlyIQqpC0WoRtFQKQlNf6FVbkzavpmmTGrVt7FJEbBCsm/17cZ5JTtY5s0tmss+zOb8PLHvmzMzOj//OzH+ec86cRxGBmZm1Vyd3ADMzy8uNwMys5dwIzMxazo3AzKzl3AjMzFrOjcDMrOUW5Q5QNz4+HhMTE7ljXHLTU6dAY3S61+aO0k7xGtNTz6PuNajzhtxpzIa2f//+VyJixcXev6hGMDExwb59+3LHuOTOTN5CZ9HbuHL5vbmjtNL01CnOTG7mimVfY/GVn8gdx2xokv4yzP29aSgLAf4in5mVwY0gCzcCMyuHG0EWAp/aowD+H5iBG0Ee8ojAzMrhRpCFG4GZlcONIAs3AjMrhxtBFiLcCMysEG4EGYguMJ07hqHcAcyK4EaQhSDO5g7RWh6NmV1oqEYg6ZuSnpF0SNKDkpbVrtsl6YSk45I+MnTSy4k8IiiBPCIwA4YfEewF1kfEDcCzwC4ASeuA7cC7gS3A9yV1h3ysy0gX8IggH48IzOqGagQR8UhETKWLjwOr0vLtwAMR8Z+I+DNwAtg0zGNdXjreNJRVrxF4RGAGo91H8CngN2n5WuBvteteSOsMQIvwpqGMwo3ArG7Ws49KehR4a5+rdkfEQ+k2u4Ep4P7e3frcvu94XNIdwB0Aa9asmUPkhU90mWZq9hvaJZKeinIjMIM5NIKIuHnQ9ZJ2ALcBH4o491HrBWB17WargJca/v4eYA/Axo0b27HxVl1vGsqqHU8zs7ka9qihLcCXgG0R8e/aVb8GtktaImktcD3w5DCPdXlZhHcW59RrBD5+wQyGn5jme8ASYK+qYfbjEfGZiDgq6RfAn6g2Gd0Z4Y/A5/moobx6+2f8NRozGLIRRMQ7Blx3D3DPMH//sqUuhPcR5ONGYFbnV0IGokt4RJBPpEbgncVmgBtBJos8IsjKIwKzOr8SclAH7yPI5/xozDuLzcCNIBOfayivqvZyIzAD3Agy8eGjWfUOYPM+AjPAjSALqYOPps2pNxrziMAM3Agy8fcI8vI+ArM6N4Is3AiyCh81ZFY3kleCpLskhaTx2jpPTNNEndqbkc2/3vcI3AjMYPhTTCBpNfBh4K+1dfWJaa4BHpX0Tp9moscjgpx6h4/6qCGzyig+En0H+CIXntLRE9MM5EaQV6/2HhGYwfBnH90GvBgRB2dc5YlpBlDaJBHePJRH72zpnj3VDBhyYhrgy8At/e7WZ50npjmn9wZ0Fn8qzcEjArO6i56YRtJ7gLXAwXQK6lXAU5I24YlpZtF7AzoLjOUM0lI+asis7qJfCRFxOCKujoiJiJigevPfEBF/xxPTzMLfaM2r1wj8fzCDERw11I8npplN6r8Rfi/KyiMCMxhhI0ijgvplT0zT5Nw5blqyJaw0no/A7AL+SJSBOivojK3Hw4FMOm+kM7YesSR3ErMiKKKcT6WSXgWO584xB+PAK7lDzIFzjpZzjs5CyAgLJ+e7ImLpxd75kuwjGMLxiNiYO8RsJO1zztFxztFaCDkXQkZYWDmHub83DZmZtZwbgZlZy5XWCPbkDjBHzjlazjlaCyHnQsgILclZ1M5iMzObf6WNCMzMbJ4V0wgkbUmT2JyQtDN3njpJpyQdlnSgt3de0nJJeyU9l36/KUOuH0ualHSktq4xV47Jghoy3i3pxVTPA5K25syYHne1pN9LOibpqKTPpfWl1bMpZ1E1lXSFpCclHUw5v5rWF1PPARmLqmXtsbuSnpb0cLo8ulpGRPYfqtNxngSuAxYDB4F1uXPV8p0Cxmes+wawMy3vBL6eIddmYANwZLZcwLpU1yVUJws8CXQzZbwbuKvPbbNkTI+9kupcWQBLgWdTntLq2ZSzqJpSfVvyqrQ8BjwBvK+keg7IWFQta4//BeBnwMPp8shqWcqIYBNwIiKej4jXgAeoJrcp2e3AfWn5PuBj8x0gIh4D/jFjdVOuLJMFNWRskm1Co4g4HRFPpeVXgWNUc2iUVs+mnE1y5YyIOJMujqWfoKB6DsjYJNvzU9Iq4KPAD2fkGUktS2kEpU9kE8Ajkvan+RMA3hIRp6F6cQJXZ0t3oaZcpdX4s5IOpU1HvSFtERklTQDvpfqEWGw9Z+SEwmqaNmUcACaBvRFRXD0bMkJhtQS+SzUTZH02q5HVspRGMOeJbDK5KSI2ALcCd0ranDvQRSipxj8A3g7cCJwGvpXWZ88o6Srgl8DnI+Jfg27aZ928Ze2Ts7iaRsTZiLiRaj6STZLWD7h5lpwNGYuqpaTbgMmI2D/Xu/RZNzBnKY1gzhPZ5BARL6Xfk8CDVMOslyWtBEi/J/MlvEBTrmJqHBEvpxfgNHAv54etWTNKGqN6c70/In6VVhdXz345S61pyvZP4A/AFgqs58yMBdbyJmCbpFNUm80/KOmnjLCWpTSCPwLXS1oraTGwnWpym+wkvV7S0t4y1dScR6jy7Ug32wE8lCfh/2nKVcxkQb0nb/JxqnpCxoySBPwIOBYR365dVVQ9m3KWVlNJKyQtS8uvA24GnqGgejZlLK2WEbErIlZFdar/7cDvIuKTjLKW87XHew57xLdSHQFxEtidO08t13VUe+APAkd72YA3A78Fnku/l2fI9nOqoet/qT4FfHpQLqp5pk9SneH11owZfwIcBg6lJ+3KnBnT476favh8CDiQfrYWWM+mnEXVFLgBeDrlOQJ8Ja0vpp4DMhZVyxmZP8D5o4ZGVkt/s9jMrOVK2TRkZmaZuBGYmbWcG4GZWcu5EZiZtZwbgZlZy7kRmJm1nBuBmVnLuRGYmbXc/wBd9jUMpODb0AAAAABJRU5ErkJggg==\n",
      "text/plain": [
       "<Figure size 432x288 with 1 Axes>"
      ]
     },
     "metadata": {
      "needs_background": "light"
     },
     "output_type": "display_data"
    }
   ],
   "source": [
    "z = np.linspace(-H / Nlay / 2, -H + H / Nlay / 2, Nlay)\n",
    "c = plt.contour(x, z, h[:, 50, :], np.arange(90, 100.1, 0.2))\n",
    "plt.axis(\"scaled\");"
   ]
  },
  {
   "cell_type": "code",
   "execution_count": 19,
   "metadata": {
    "execution": {
     "iopub.execute_input": "2022-03-07T20:05:45.618637Z",
     "iopub.status.busy": "2022-03-07T20:05:45.610742Z",
     "iopub.status.idle": "2022-03-07T20:05:45.982235Z",
     "shell.execute_reply": "2022-03-07T20:05:45.981830Z"
    }
   },
   "outputs": [
    {
     "data": {
      "image/png": "iVBORw0KGgoAAAANSUhEUgAAAkwAAAI/CAYAAACF0oasAAAAOXRFWHRTb2Z0d2FyZQBNYXRwbG90bGliIHZlcnNpb24zLjUuMSwgaHR0cHM6Ly9tYXRwbG90bGliLm9yZy/YYfK9AAAACXBIWXMAAAsTAAALEwEAmpwYAACwSElEQVR4nOydZ3gdx3m279nd0w96byRBEgR77xJVqC6rd1mNtmzH3U5cEju9+IsT27ETt9ixbFLdsmT1XilKoth7L2BB78Dp5+zufD9AUaTYABI4hZz7unSJHLzvPs/OWRCD2XdmhJQShUKhUCgUCsWJ0VJtQKFQKBQKhSLdUQMmhUKhUCgUilOgBkwKhUKhUCgUp0ANmBQKhUKhUChOgRowKRQKhUKhUJwCNWBSKBQKhUKhOAVGqg0AeL0+6fUWH9XmcCQASCQcA24bqthM0lJeM18rk7wmU0t5zXytTPKaTC3lNflazc0N7VLKIvpBmgyYiunoqDuqbdGixQAsXrxowG1DFZtJWspr5mtlktdkaimvma+VSV6TqaW8Jl9r8eLP7Kef9PuVnBBCF0KsE0K8cOjv+UKI14UQuw79P++I2O8JIXYLIXYIIa7or4ZCoVAoFApFOjKQGqZvANuO+PvfAG9KKWuANw/9HSHEeOAOYAJwJfArIYQ+OHYVCoVCoVAokk+/BkxCiErgU8Dvjmi+Hlhy6M9LgBuOaH9cShmTUtYBu4HZg+JWoVAoFAqFIgWI/pwlJ4R4Evh3IAv4tpTyGiFEt5Qy94iYLillnhDiF8CHUsqHD7U/ALwspXzyRNcvK6uUV175b0e1lZY2A9DcXDrgtqGKzSQt5TXztTLJazK1lNfM18okr8nUUl6Tr/XDH35vjZRyJv3glEXfQohrgFYp5RohxEX9uKY4TtsxozIhxBeALwCUlpYf90I5OVBb+/Hfm/vu95RtQxWbSVrKa+ZrZZLXZGopr5mvlUlek6mlvA6tVk8PZ0R/VsmdB1wnhLgacAPZQoiHgRYhRJmUskkIUQa0HoqvB6qOyK8EGj95USnlb4HfAhQWVsvjVbTX1sKiRR+3L168+NDXTt42VLGZpKW8Zr5WJnlNppbymvlameQ1mVrK69Bq7dhx/BV1/eWUNUxSyu9JKSullCPoK+Z+S0p5N/AccN+hsPuAZw/9+TngDiGESwhRDdQAKwfkSqFQKBQKhSKNOJN9mH4IPCGEuB84ANwKIKXcIoR4AtgKmMBXpJTWGTtVKBQKhUKhSBH9Kvoeak5U9J2TA6WlHxdoNR96OXmqtqGKzSQt5TXztTLJazK1lNfM18okr8nUUl6HVqunB86k6FudJadQKBQKhUJxCtLiaJREwoEq+k6vfOU19VqZ5DWZWspr5mtlktdkaimvGV70rVAoFAqFQnGuowZMCoVCoVAoFKdAFX0PIDaTtJTXzNfKJK/J1FJeM18rk7wmU0t5VUXfCoVCoVAoFBmNKvoeQGwmaSmvma+VSV6TqaW8Zr5WJnlNppbyqoq+FQqFQqFQKDIaNWBSKBQKhUKhOAVqwKRQKBQKhUJxCtQquQHEZpKW8pr5WpnkNZlaymvma2WS12RqKa9qlZxCoVAoFApFRqNWyQ0gNpO0lNfM18okr8nUUl4zXyuTvCZTS3lVq+QUCoVCoVAoMho1YFIoFAqFQqE4BaroewCxmaSlvGa+ViZ5TaaW8pr5WpnkNZlayqsq+lYoFAqFQqHIaFTR9wBiM0lLec18rUzymkwt5TXztTLJazK1lFdV9K1QKBQKhUKR0agBk0KhUCgUCsUpUEXfA4jNJC3lNfO1MslrMrWU18zXyiSvydRSXlXRt0KhUCgUCkVGo4q+BxCbSVrKa+ZrZZLXZGopr5mvlUlek6mlvKqib4VCoVAoFIqMRg2YFAqFQqFQKE6BGjApFAqFQqFQnAK1Sm4AsZmkpbxmvlYmeU2mlvKa+VqZ5DWZWsqrWiWnUCgUCoVCkdGoVXIDiM0kLeU187UyyWsytZTXzNfKJK/J1FJe03uVXFoMmBTnOhKHEcVK7EbabUi7A2n3UjPiPRxGlEj3bpABpIwyf9puNM0i1P4cUsYBG4CL53aAFATbngQ0hHBx3vR2LNtBuHMVQngQmp9xo/YST7iJh30IkY3Q8hF6IYYexbRcKe0FhUKhUKQvasCkSArS7sYydzOsfB0+TxeRro3YVj221cD1lzSh6yahtn8/KmfSGJBSYEY2gpaFEF5czhCWbQBONC2LvrfKkmgsjkCiaYVILJBxHEYMlxbCNrci7TBSBhg3KghAtPuVo7SuuwQsyyDQ8js0vRxNH05tdQfhaA5mbAWaXo7QyxFCT06HKRQKhSKtUEXfA4jNJK1UedWESba/ldzsRpzGHvJyuijI78HtDB2OlxKisWxCkVzC0Vw6OjXCYS8OVzmxuJ9Y3Eci4eZgQy+maVBaWjZoXltaGnE64lRU5OA0IricIVzOEPF4E153mPx8idfdjd/bidsVPErDsgwCoUJa27Po7s0FbTjBcAGBUCENDV1D2q+nk3+2aimvma+VSV6TqaW8pnfRt5phUpwRTkeI4ZX7KCtuYlhFB3nZjei6CUAs7qSzO5+m1rEEQoUEQ4XU7ZcEQlkUF1ccvsaJHnDTjAy6Xyk1YnE34UgeYfKO8FB6jIe2tnr83iDDqwy8nh78vnay/S2UlTQxZuQuYNXh2N5gFm0dRUTiI+nuLacncPS9KBQKhSKzSYsBkyr6Tr/8E7U/9ugvKC7Yw/zZTZjxVUirHgDb1nG4JqM7r0B3TkN3TOLPD78FiGO0PL7M6terrzs2VtMS3HXnBdjmXmxzNz1NL1NS2Ijf98bhuHAkh47uYdTU3oLunIHmGI8QRso/w0zXUl4zXyuTvCZTS3lVRd+KjMbGjK3CjL2NGXuXqy/chBASM1aA7pyL7ruP195soqungnvv/fwnckVKHCcD23agO2rRHbUArNqUBcB9996IldiMldhKffPTFObtJ9r7j31JwofunMWYaoP2zhFIGUcIZ6puQaFQKBQDQA2YFMcg7Qhm7G1mTPwzpYU7CXeEAR3dOY2tuy+mpX0M19/0NwjRt41XR9filPpNJ4SWg+E6D8N1His3OgC49+7LsOKrMeMrseIfMrFmFwCB5kcwXOdjuC/H5QwQi2el0rpCoVAoToIaMCkOIbHiG4iHHyEReQFkkLIiD81tNdRO+AKG60KElsOOusUAhwdLilOjGRVoRgUO7/UAPPrILynM28+C+U7M2BuY0df51EXQEygh2nMQ3XU+hnNOak0rFAqF4ijUKrkBxGaSVn/zHUaEbO/7jK/ZSlFBO6bloKF5AgeaprJ5mxsptbTxenZqSXL8LXhda6ksr6e8uBldN7FsnaaWUvbVjyAQnksklpMGXtNDS3nNfK1M8ppMLeVVrZJTpB2Sgrx9jKpaQVnRDnTdpL2zgPXbruFA02RM090XJZtT7PNcQNATLGXH7ums2zKd8vICCvP2U1ywm4Kc7Zw/633gfdq7hlHfPJHGlgmpNqxQKBTnJGkxYFKr5JKTL2WcN1/9G2qGf0BeTiNCy8PhuYdX33TS1VvOokWfSRuv56rWvfce3eb3tnPtVU6KjecpzHuJqeNepq1zOA0tEzn/ovvR9KKUeU2nZztdtTLJazK1MslrMrWUV7VKTpFipB0hHvo98dAfmD25lUCoEHfOv+Pw3owQbrp6F6faouIEBMOFuLIW4cr6OlZiJ2b0RVzBh5k67gWCLS+hu87H6bkVXYtj2WrFnUKhUAwVasB0VmMTDz9BrPdHSLsF3XUB7y6/nJb20SxadFeqzSkGiO4Yg+4YwxtP5ZHtb+Hqyw0SkSeJdH+Nqy9y0dA8ATM+Ed0xAyHO3i0dFAqFIhWoou8BxGaOlsSpr2TutA8pzO+gs7uSTTuvoKN7eBp6zaR+Ta5W//JtCvP2U5S3nFHD9+B0JOjuLWPPgTkcbJ5EY2NHUrwO/n0pr2ezViZ5TaaW8qqKvhVJpDCvjgmj36Ag7yA9gWxWbLiNhpYJnM2bSJ7baLR3VbN5m4dlKxcwa2ozI4etYMbEZ5gw5nU2bRvHlp2qUFyhUCjOlLQYMKmi7zPPdzsDXHfVGszIswitlLWbr2Vfw3Tuu+/+tPM62Plnq9bp5F946d8jpcSKf4ARfICZk99kxqR1uHzX4fR9Ft055ZzsF+U1vbQyyWsytZRXVfStGEKkTDB62AeMG/02ZgRcWX+J0/8l6l55PNXWFClCCHF4t/E//fEnjBq2gtEjXiMReRrdOZ+i/DG0dVan2qZCoVBkFGrAlMFYia1Eur7B5LE7aG4fzajxD6Ab6geh4mNCkQI27riaaXMeIB7+I/Hgb1gw8wM6uitJRIdhuBaqAnGFQqHoB6roewCx6aMlmTeznsm1LxNPeHh7+fnsOziC0tKyNPSaSf2aXlpD4VXTEuT5lzJt4jqy/QG6e0vZtudi1m3KBcQ52y/pmn+2amWS12RqKa+q6FsxiDgccS6a+w411btpaR/F6s03s/9gMNW2FBmCbTvYsnMi23aNY+a0VsZWL2XetMeorixhxbo5WJSe+iIKhUJxDpIWAyZV9N2/NiuxmZZ9P8Pn7cKV9V1Gl32ZmslaWnpNZv7ZqjXUXhde/rdIaZII/4ns6A+4/vLn0J0duLK/i+Gclrb3pT7DzNfKJK/J1FJe07voWx05nyHEQ48QarsRXTd5d9VncGV9FSHUx6c4M4QwcPru5LX3vsGG7Vdim9sJt19PuOOzWIkdqbanUCgUaYP6iZvmSBkn0v03RHu+h+6ay5vLv0RH94hU21KcZdi2gz0H5uMvXoYr6zuY8ZWE2q5g+oSn8bh6Um1PoVAoUk5avJJTHB+XM0i44w6s+Gqc/i/hyvou8cRDqbalOIsRmh9X1tdw+O4mHvglVWUPUFW6iVjAxun/MkK4Um1RoVAoUoJaJTeA2GRqxSJbufbS53G746zdcgP1zZPS1muq889WrXTwGgzsYt705dRU76Y3WMT6bdeweZsnpfeVDv1yNnpNplYmeU2mlvKa3qvk1Cu5NMTvbeP6y59FCMnSlZ87PFhSKJJNMJTF68su5/21d6PrCS6Y9QcWnvcmHnc41dYUCoUiqaTFKzm1Su7jNsvcQ7j9NiIRnWWrP8PNt34nbb2mS/7ZqpVOXq+65m+Q9t8TC/6CMdW/YuSw/WQX/h0O710IoSf1vtKpX84mr8nUyiSvydRSXtUqOUU/6Rss3Q5Ilq1eRCBUlGpLCsVhhObBnf0d3vjgy3T3lhHt+TvC7TdhmXWptqZQKBRDjhowpQl+bxvh9tsAG2/BYwRCxam2pFAcl2C4iPfWLMKT+9/YZh2htiuJhx4GUl8PqVAoFEPFKYu+hRBu4F3ARd8rvCellP8ohPgn4PNA26HQ70spXzqU8z3gfsACvi6lfPVkGud60XcsspXrL38WTdMPzSwVp63Xoc43jAhudzcuV4BIpAGPO0xBgYbDEUbTEsTiYTTNxuN2IISNlDqm6aK318Y0DdyeXCzTRSSaS0ODRSiUTU5ONR/9bpCp/ZKuXt2uXmZMeJqSwj3srx/GWx8sJCd3ZFp6TYVWJnlNplYmeU2mlvKa3kXf/alhigELpZRBIYQDeE8I8fKhr/1USvnjI4OFEOOBO4AJQDnwhhBijJTS6o+hcw2nI8Sl819ESsG7qz5DMHxuvIYTwiQ7u4HsrCaGD6sjN7eDvLxunM5ji4ktyyCR8GLZDhJxG9vW0Q0X0tbQNAufL0puXgRDNzEMEyH6fgmYMrkv37Y14gkfkXA+7e0+OjuLgASBYCm27UjiXZ99RGPZvL/2HkZWrWRizavcef1jbNxxHfXNEwF1qK9CoTh7OOWASfZNQX10WJnj0H8nm5a6HnhcShkD6oQQu4HZwPITJZyrRd9SJgh33E08EmHpqvu55bbvDCg/mV7PNN+2wyQSa1m54g3y8urIz28CogAkEm6CwRJyc2/CMKrRjWHoWjFPP7OMeNzH3Xd/ASFEv7Tuu+8+pAxiWQ28+upiPO4uZs0eiWU1k521H59vIzU1W4GlgIHhqMXpnMX771t0dlZzzz3J7ZehzE+u1md58okfMXPi08ye/Cfmzw7hzvkBDz70fBp6VZ9hqrUyyWsytZTX9C767tcqOdG3DGYNMBr4pZRyhRDiKuCrQoh7gdXAt6SUXUAF8OER6fWH2hSfINb7r1jx5azdehPdvWdfF7ndXRQVbaO9/WXisQ+BBCNHCnoD5fh89+J0zcHpnMJDD70KCCZMXHRUfiSyBeDwYKk/CCEQIgtNG0t7+1gALrn04+u+8OIfcLt7uP76WhLx9SQSG4mEn2Da1DC2rdHW+iIu13zcnk/R93uBmiXpL8FwEUtX3c8dN0WJBX5KKL6aovyraOsclWprCoVCccb0a8B06HXaVCFELvC0EGIi8GvgX+n7qfKvwE+Az3L8nzDHzEgJIb4AfAGgoODsGyycinj4CeKhxTh9n+Ng07BU2xk0EokdRCLPEo28xgULtgJgW6Px+e/H5TqfJ5/ciWm6PzH6T+agRBCN5uLxXIXHcxXQd/zMc8/9GwUFu6itDREM/ppg8OdcsCCbtvaxRKOVuFznIYQniT4zEyl1XFlfwXBfTKTrq5w/40F21p2PlHfR90ZfoVAoMpMBrZKTUnYD7wBXSilbpJSWlNIG/o++127QN6NUdURaJdB4nGv9Vko5s6/Y6tz6hzQ/5wDR7u+jO8/Hlf39VNs5Y4SwKCraSnvbrbS1Xkww8D9oWjY7dl7Fe+//FcUl75KT8w+43QsxTXeq7R6DEE66ukaye/cVFBU9R0npOnJzf0pPTxVlpevp7LiX5qYJdHbcTyT8DLoeS7XltEd3jMdX+AL7GqZTO3IZ4Y47sa2OVNtSKBSK06Y/q+SKgISUslv0/Yr9GvAfwBopZdOhmL8E5kgp7xBCTAAepW8AVQ68CdScrOj7XFolF+zdxS2fehLb9vD2ii+QML1p6/VUsV5vO+XlaygtWY3XGyISyeXgwbk0NE4nkfCnldfTzdc0k3FjIxQVbaO4ZAtuV4CEabB3zzja2i8jHC5MG6/pqlVTvZOF898hGvfz4bpPs2M3aes13fLPVq1M8ppMLeU181fJlQFLDtUxacATUsoXhBAPCSGm0ve6bR/wFwBSyi1CiCeArYAJfEWtkPsIycLz3sIwTJauvIuE6U21odOisLCJ6dNeprBwF1IK6huGs2LlRZjmXKTUU21vULFtg47OGjo6a9i+4xpyc/eTn/c+o0dvobZ2E61tY9m3bwHNzW5UvdPx2VU3BsMxirlTH+XCOf+HtC5gZ11tqm0pFArFgEiLw3cLC6tlR8fRuwUvWrSYCy88uyr146FHiPZ8j7VbruOiy36R1l6P124m9rBx45coLd2MphXh830Gr+8OHnrolbTzOtRaTmeAa66JEg4twbY76e4eRt2+C7n66h/2e0Xf2dgvJ4u1rTYiXV/Bin/IngNzmDrn0aPqmtLJa7rkn61ameQ1mVrK69BqLV167Cq5xYs/ow7fTTesxC6ivf9Ca8dI9jXMSLWdAWGaB+nq+iatrRdSVLSDPXsWUlzyAVnZ30TXS099gbOQeDyL7OzvUFyykpycH+ByBZg29SHaWi8jEn4ONal6LJpehLfgEXbtm8+oYSsId9yFbXWm2pZCoVD0i7Q4fPdsR0qbSPe3EMLL6s03kSmvbhyOECOr36G15Z8ADZ//87z4QgHxhJ8FF/hSbS8t0DQvPv9neO99m9LSjUybuo6uri9iBGooLZ1Oc/OkVFtMK4RwsGnnlXQHypg16QXCHTfjzX8YzTj3VsoqFIrMIi1eyZ3tRd8jKtYwfcKzrNp4M6vWlwyp1uDkS8rL1jFmzHMYRoLGphns2XMJsVhOGnpNN61iSko2M2rkW/j9rXR357Fr1y10dVenodfUak0YG2PetEewLCfvr72bnccpBk8Xr5nUr5mglUlek6mlvKZ30bd6JTfEOB1hJtS8TnvXMA42T061nVNiGBEmTXqciROfpLOrkOdf+DRbt95ELJaTamsZgkZLy2Q+WP51li69Cl23mDXr/xg39hl0PZpqc2lFR/dw3l31WQAunPUAFaX1KXakUCgUJyYtZpjO5qLv22/YRiL8BL6il9Ad49K6IO/OO2vo6vo6ttVKVvZ3eOopP6ClpddM0dK1ONdd30Qo+H9oWj7ZOf/ME0/0pKXXVGnZVhPhjnsx47tYu+UGFl7xs7T1muz8s1Urk7wmU0t5VUXf5yx5OQdJhB/D6bsf3TEu1XZOgmT48GV0tN+BJnwUFj1HVtbXUY/HmWPZTnJy/pHCohfR9WF0d32FSZMew+E49pDhcxVNL8NX+BTtXSOYOenPxAK/SrUlhUKhOAZV9D1k2Ewd9wJCK8GV9c1Umzkhth1k8uTHKC3ZjNt9Nbl5P0XTslJt66zD6ZxCYdEzBIO/xLZ/RF7ePqLRsbjdC1NtLS0QWjbvr72bmROfpoofAhaurK+l2pZCoVAcJi1eyZ2NRd/5WW9y0bylrNx4K/VHrJRKp4I8n6+FqVMewePpYN26+XR0Xs2RK/jSyevZpBWPbeS8814nL6+D+vpZ7Nh5NQ0NXWnpNflakk9d+gHDyzewfe8FvPXeBECkqddM6tf00sokr8nUUl7Tu+hbzTANAZqWYNaUVTS2lFHfPDHVdo5LSclGJoz/M5bl4PU3bqSlpZLS0szY7iDT6ewq5sWXbue8+ZsZMWIZBQW7eHfZxbS0VJ06+axHsGbzjdi2wdiR72ImOnh3xQWpNqVQKBTpMWBKJBxHFWJBXzFWbW1mFp7FQw8R7QmzduttLFr0mSHVOp386uq3qRn9Og7nTPLzf4MQr1JaqooHk6113vl/Rzy2mq7ub3LZpc+yY8c1XHLp36Sl12RrSfkZYoF/Z2Lt/+Lx+Jk654lB20F9sL0OZf7ZqpVJXpOppbwOrdaOHccWfQ+EtBgwnU1IGScW/DUd3ZW0dVafOiGJSCmprn6LmtFv4PHcQm7ejxHCmWpbfQiLWGInscRWEol9mHY7NRNX4XAG2dv0OyyrHZDMusBESsHuhp8ihI6m5eLQK6mu7SUey6En5MVhDMftnJrqO+oXTtdMiopeYdPG6xg37jl6uovIzvlHhDi3vzWFELiyvsfmzZsYM+J9Yr0/wJX9t4cHTQqFQpFszu1/lYeARPgJpFXP9r13k047ektp0tP9N9SMfoPGxmnMmNk34EgVth0kGHmNUGwZk2e/i8fXyr7mj48T0UQ2viwHibgft2MyursQgc7WA5sRQlJbWwNYWFYHCauRguK9OJxhmjtfP3QFB5NmFRPsraQn6MbtmobTqEnJvZ4KTfOzbv3djBnzMiOGP4Bp1pGX/+tU20o5Qgg277wcXUswathvEZo/rRdQKBSKsxs1YBpEpLSJhx5Ac0yhpT19fjhLKenp/lvC4UfZs/di9uy5lJmzkj9YsqxOCkvWk1e0jd2N/4KUUTQtj0S8kO7O0cyYdhsuxzicjpFown14anXWEVOrL+3sa7tw3qKjrr148WI0LcEdd15K3NxJJLaans6XKSxdT3PXCgB0LZ+aiRX0dI7Gsq5H1/OScNf9RWPnzk8xZcp19HR/n472m3E6ryUeP9dXLAo2bL+asbXDiAX+C6GXp9qQQqE4R1Gr5AYQe6r8KRMCnDfjoRMegTKYWgPJHzH8XcaMeYW9dRfy3ntThlTrk/lC2EyY3EpJ5Qqycg4ghCQa8dDdMZn25ikEeobR3Nx6Rvonj5WMGKmTlV1PTv4e/Dk78XhD2JZBe8sUWhpmE+ytpLm5Jan9crLYgoKdTJ3yCKGQlzfevAG/v3YI+iV9v4+OF1tWVsj8aY9QlF/Hy+9cyf76EWnrNZP6VfVLemkpr2qV3DnD6OEfEIlmUd8yAWhPtR0AysrWMWbMKzQ3T2L37suA1qToalqC6pqN1Ixfi8/fSzhURH3dxezeUUR3ZzGlpWVJ8QGCaLiYaLiYtubpNDc3kZPXxvjJeykqXU9x+RoioUK2bZzCgbr02Fy0o2MMq1d/jilT/sBVV/6J9es/SyB4bs+sSGnw4YY7WDBzMVdc8CrPv3EtktJTJyoUCsUgkRYzTGfD0SjZ/hYunf9LXFl/jSvrKylfFbB48WIKCnYyY/rDOF1zKSh4CCFcQ94vlt1Dd3AJXYH/w7I7CPRUMXbUv+BzX4YQWlp9hpbdSzD8It3BB4kmNhAOFTF62L/h91yFEEbKP8MnnvhPZkz/A16vRX7BH3C5zhsyrXT5PjpVrG110rjnUjyuALnlz6I7xqet18HIP1u1MslrMrWU16HVUkejpAmjhy0H4cbpuyvVVgDIyT7I1CmPYDhqyc9/ACFcQ6qn61Hae37C3sY5tPf8ELdzMpvXfJ7Nq7+I33MFQqTfo6Zr2eT472RYyUvs2PhpABo7/oK65gvoDf0ZsFPqLxwuZuWqL6Lr5XS0300s+m5K/aQDmp7P+2vvJWG5CHfch201pdqSQqE4R0i/n2IZiNMRpqpsIw7PTQgtN9V2MM06pk1bTCyWRUHBo0N61ImUcSpGvM308/6Tjt6f4HXPZ3jJq1QWPUKgu5p0Wil4IoQQdLZNZMOKr1Ne8ABCuGnq/CpT5/6MwtJ1SGmd+iJDRCyWQ2HhnzGMajo7P08ivjllXtKFSDSXD9beg5Qhwp33I2U01ZYUCsU5QFq8ksv0ou/SgpeZP2M5b3zwFXqDJUOqdapYISxmzfwtHk8rL750O37/2NPS70+s093FmImPkZVTT9PBalobP0X4iFqbzC0etMkv3kJp5Wvk5HXQ01XNrs23k4hnJ/W+jmxzubqZM/s3CGHx4ks3EQzmpmVRZTK0PmqbNqmbedMeZV/9dNZuvT6tCvcHK/9s1cokr8nUUl7Tu+hbzTCdMZJxo7fR2FJ2eLCUSkYMX0Zu7kFWrLyIYDB3yHRyC3YwefYv8PjaWPHu1Xz47rVHDZYyG43O1km89dKnWbv8EvzZ9Uye83NyC7anzFEslsuatZ9BCJvLLn0GtzuUMi/pQlPbWLbvvYARlWsZWbUy1XYUCsVZTlqsksvko1GsxBZCbd3U1V+Q8iK3T396Ou1t/4jbcy3R6FxKS8UQ9MvvqRr5BpXV7+ByjKe84P9YlVhKaWnqC/qGQisWLmNUxd/R2P5Fxk19kGzvzbz24mSk7UhJUWU8fhnNTTdy5ZUvMWbMW2hazpBpJfO+TjdfynuJdH6OqeNeIRC6m7bOUWnr9XTyz1atTPKaTC3ldWi1zvRoFDXDdIYkIs9h2xqNraldkq7rMbo6v4SmF5Kb+0OGonYoYR5k/PQHqKx+hxzfHQwrfh6nY/CPf7HsCNHEPjzZB8kq3E5b8HGaev+XlsBicsvWkFOyka7wK/RElhJN1DHUr5VdjlpGlL5KQfa36A0/xYRpD+BwBoZU80Q4ndPYsOEu/L5WOjs/j5RmSnykC0JoePL+B80YxZwpT+D1dKXakkKhOEtJixmmTEVKi0T4aVo6RhNP+FLqZWztC1jWPgoKn0LTBn8H61B0GY3t9+PPirN768186or/GrRra0YEb3Y99d0/ojvyFpHENgBGHnqrvK/z8cOxFYfGpbvb/3y4TRfZjJieQyxUTEtA4nGMxe+aNmj+AIRwUpjzLVyOWg5aX2HSrF8RjV+I2zl5UHX6Q0dnDVu33sjEiU8S6P1PsnO+n3QP6YTQ/HjzHyDacBlzpjyOlF9CCHeqbSkUirMMVfQ9gNhPthXk7ePCWb/ntXcvY/e+mpQVubmcy7jwwpfZu/cidu+5fFD0j2wfMzbM2CkPEovmseyNqwiHss/4XodVO8ivXIEvrw63vw0AaQvCPcMIdVUTj+bS1hInEfWQkz0M23QjNJP2jiZ03aS4JAehJ3D7WnH7mxHOBvw5nThcMQBsy6CrtYSOxmFYwQuxLfeg9UsktpG5F76Ayx1jz9ab6WidnJJCx4svXk5V5SrWb/g0GzcWDqlWOhVwnijfbSzn6oUvs3v/HDbu+FRaez3XtTLJazK1lNf0LvpWM0xnQFnRDmxbZ3/D8JR50PUYs2e/Q3t7CXv2XjLo1x8xejPjpr1DNFLA1nWfJRw6s2LjrPxWho9fT3HVXqStE+oaSf3uanraS/AYk5C283Bs56EH3+fqq9PBchEL+wGI+voe+kjPMOCjbxJJ5TA/7qwmfHl7cWfvZMyM5VjmGroaZtLZMOuMvH9ET1cx77xyB+df8jpjJj1O4/56WlqmImVy33Dv2HENWf5mJk38E/UHb6azqzip+unGvvpqNmydzJTxK2huH0NrR/qc56hQKDKftBgwZWrRd7B1CUKfT0HBsCHXOlF7b++PCQYibNy4iPvuu3/Q9AFefPWrjB7/Fj73QsZU/YppY7NPy+u9991JV/hV2oKPEoh9iJVwUZ7zZUqyFuGoLmbxxsW4Nbjv3tP3+lH73Z8+Otbtb2TWRU3oxosUDv+A0poxNO+6irvuOHOtmROX0tr9zzD8Dyxwd7Nz8x1JfQbuvXcRlnU97W1Xc8klr/DB8q9zzz1Do5VOBZwny69rvJ5pk6MsmPUKvqJv8eBDz6Wt13NZK5O8JlNLeVVF32clllmHbe7B4bo0dR6sNkLB/6W5ZSI9vVWDeu1wbCUjxz5Ld8doKgoXo2vZp3UdT84BNjddwd6OrxMzD9K863J2fvBXVOZ+F4c+9DMi0WA5owp/zuTyZZTnfBNfXh2j5/yKxp6fY1pnViAshJOSvB9QlPuPFJRsZsSYF4e8AP2T6Hoxefm/we3uYWztC0nVTkds24En73+Qdg/R7r8CUl9yoFAozg7UgOk0saLvAGC4F6bMQzDwc6SMsXv35YN63YR5kMb2+4lFc9m1+Q6EGPhEpGl1U1b7HCNn/B4pE9QUPcDk8mV0HJyPbQ3tMS3Hw2VUUJHzTfas+ArBzpE09PyEDY3zaA0+ipRndgRKftZf0HjgPMqqltMV/O0gOe4/TucM9tZdREXFWiKR55Oun27ojvG4c/4eM/YWI6tWpdqOQqE4S1ADptPEjC1F6MPRjNTUL1lWE6HQQ3i9txIOFw7ede0A9e33IaXJ9g33YpreAeVLKWkPPc2mpkvIK1tH+4F5TCx7jVzPJadxnpxE6FHCiX30xDYQTuxHaIkBXuNoErFcDm66kwmlr+JzTmd/5/fZ2nI93tx9Z3Td/buuoqNlIm3d/0wgnPxBy969C+nurqK767tYVlvS9dMNh/dedNdFTBzzKn5ve6rtKBSKswC1Sm4AsR+1lZcXcM3FP2R/w3Q2bP9USlYFLFz4AeVl63jv/b9i377YoOiXlRVRO/lhcvN3sW39InZs8w/Ia1W1k/LaF/Dn7yXcU8Gm9+cR7C7sd35ZZS7eou24c/fj8Haiu9vRHcfuM2TGHWB7sC0nVjSbeLCElv1eeporKCmu6JdWX5tNTslmike9gdPdy8GdE+itv5mPfo8YaB9qmsnFV72IP6uBbesXsXO7d0D5/Wk7WWx2dhfXXfsoTU1T2bL15iHVSuZ9nW6+29XLwrk/p7s3lw/WfYkjfz9MN6/nmlYmeU2mlvKqVsmddRTm7sfQEzS3p2YVTm5uBxXla9h/YD7RaB7QPAhXlYwc+zR5hTvYs+0GerpGD+i6hZV1jJ79JlJqNO64mq6GmQS7W0+dKCxyyw9QMGIP+ZUHEZqFGcsiESqks7GGeNiH112KnfCgOyKEE404XBH82QaaEcPwdJOdt4+c4TaJmIto20RCLROIB/pzTItGT8tketvG4S99nmFjN9Lld9C4/TpOZ/LVtg12bLiHCTN/w9gpD9LWdj1dHWUDvs7p0tubx/7951Fd/S719bMHva4t04jGsnl3xQVcfsHrjBq2gj0H5qXakkKhyGDSYoapsLBadnTUHdW2aNFiLrwwPSv177ixnnhoMVmlmxCaJ+mrAiZNepzysjpKSpaj6fmDol9QsoExE/9IQfZfUpjznQH5+tOz/8CwKY+Q5Z7E6ML/xWmUnjL/trsuYl/3r+iILCVhd2PFPQwvuIVS/3VkOSchhOi3vi3jPPH8v+Ar3UxW8R5s4ngdI9m3ehbRrpH97Jc/UDRiKcUj3yHfewMjC37MkiUPD6gPP2ozrRYOtN5IMNjFhhVf5567vzSg/FN7PXHsvffeQmvLBWh6AUVFL7FkySNDppUZq3P+wPxpD1Na3IC/6A00ozKNvZ47WpnkNZlayuvQai1deuwqucWLP6MO3x1KrPhqdOcUhOZJurbTGaCkeDNe7x1oev7gXNPVQ/WYF3A5JlOQ/VcDym0NPMywyY8QD+czpmjx4cHSidAcIfJGv8aKhmtoC79BvucCWjfdQsPyrzGm4O/Idk1GiIEd66IJJ9HO0XRsvYHzqt5nXMG/I6VF8ZQ/Ujz1YToi7/Vj9Zqgbd9FVOR8h87wM9R1fBc4vWJwQy+hLP9XOJ0BRtS8dFrXOF00zU9O7g8wE1sIhZYkVTs9Eazbdi0A0Z5/SLEXhUKRyagB0wARwsJKbEF3TEmJflnZejTNxuu7e1CuJ2WCmomPo2kJygp+jhB6v3Pbgk+wv+vvCHVXs2/dIgw994Sxph1kb9f/UD731/gr1lLmv4m5Fa8woehHRDtqQJ5Y17TDdMe2E4jXIRxhTjaQcejZlGXdxJyKF+jcdRmGp5sNLfezuulW2sNLOdUy8/Kcr1CR8206wn+mZPTrp4w/ER7XVBoPLKC4fA2h6LLTusbp4vFchdN1PsHAf6PrsaRqpyORaC4u/zcwY29gHlrdqlAoFAMlLV7JZVLRd3FBC7d86ilWbLiVhpZJQ6p1bL5k9qyfEI87Wb/h64Nyr6WVy6mufZ5V71+OGb2o315HjJZUz/g94d4KVrxyOUjthFojJgQoqH0J3Rmm88AI6jdNJ9dXe6xORR6OnAZ0XzuaK0CcDpz+AM6sAJ+cdLIi2VjhQsyuKuKt42iq7z6uV6FZjJzSRs6wDzA8PQTaijm4YSZ+4+gB79H3KimteZmCqpXsXj+bWOfV/e6XI9ta2+q55OpHMAydDSu+jn1oF/NkFDpmZ9czd86v2LBxNhs2zE2776Nk55eXFXLJ/F8C8OYHX6GxqT1tvZ4LWpnkNZlayqsq+j6rKC3u+zA6u4clXTsvdx+5uZ18sHxwjkDRtAQVI96hvaWc+n21fOL5OiEuT5BhU57FTHho2HIzyBMdlyIpG7uJoolrSARLaNt0Kwd2HZrUPOKsYmdWL0WTNpJV0YAQfQN4O+5BhlzEenOwOydghQtAWAQjreiuGDlFCXR/G86CvXiq34fSYXTtHg0cfRPS1gk1TSXUPAl/2Qb8lcsYt/Bl2re6ibTXcnwEzbuuJG52MXrqShq3F9HVOPBjVWzLYN3KhSy49Gkqq9/iwJ4rB3yN06W3t5KmpslMGL+WnTsnJk03XbGlwcbtV3PejIcYPeIDGpvGpNqSQqHIMNJiwJRJR6OMqFqK0Cu4/c5vDLnWJ9s6Oz5Pb6+HcHjBoPRLV+B3tHYHaKm/ndLSsn55ffCh3zBi+jO43DbjSp7kvDHjjhtn2TFeWnknvtItFHuvZtzw/4c+6egC+ajZwY6u/6Wu92WwHNTk3kexdz55rkkYRxTT3/PJ+wrCrdf2tXXHtrOv9wn28Ry5I/eS66qn3HcZ1dl38PCDfzzG15KHfkPx5Mcpnvg8k4uvpMB74Yn7cInEn/VHyse+xPnnXUGB77oB9XdfWyk5Pg+M+CPz53wft3Ny0godTfMSmpvmM3/eBmbN/rcB5w9VbCrzw53tTBzzNgebJhOJ5qa117NZK5O8JlNLeR1aLXU0SpIpyD2A7uzX7N2gYllNRKOv0NAw6/CrnTPBtiN09P4Cj2s+vd0j+51XPvZZ3P4WRhX+Aq9z3HFjQom9rG2+C1/pFrrrLmBC0X+hH1EgL4woO7p+w5sHr2d/4GlijZPpWbWICQXfpMgzG0Pz9BVpG1HwtXMw+C47e55mX+ANyG4Cdw8JOwJArmssU4v+ge4PP09490UAbO38b948eAOu8nWgx4/yJi0XrZtux+esYVPb1+iInKS+SOoc3HwrWa5Z1HX8Fb3R9/vdT0dSlPt36FoBzZ3fOeNdxQeCYVRx4MB8ysvXkkhsTZpuOuPO7iv8nlz7SoqdKBSKTCMtZpgyBberF487gO6YmnTtaORlwKKhcXAGa92hh7HsVgqzfwns6ldOV/hVckq20rJnIbOHX3zcmEiintWNtyKETtvmm4m0jzm86i1mdeKpXoarbCPbuxKUei9iQv5f8uS7bwN9u4TvD77Bjp4/0xHdhj4nCsA7TU8evr7eVzbG43sew2sUMzLrKibk3Q2Wi1jjVC68fBEd0XVs7fgZ0dFLcY9YztbOGGPzvogmHH06ppupJQ+wvvkzbGr9CtNKHjzhPUvbQU3RA2xtvp66ju8ysWzgP2h1LZei3L+nufNrBCPJXTW3t+4iKitXEgj8N/n5v0mqdjqiGRW4/F+houQn5OfuT7UdhUKRQagZpgGQm9UEgO6YlHTtaPQ1DGP0oByDoukxOnv/G6/rfLzu8/qVY9lB9nf9E9FgMe0Hjp9jyzhb278NSGaVPUWk/eM6kajZwbsN9+CqXEu8cyQXV/6JOaU/w+88dLSMv4VX67/Asua/J2p2UpNzA/be+VjbLueqqt9z04hnuWbYI1ibP4W982KmFXyZfNdYNnc9yNP7bkaUb4BDK8IK3NNYULGE3nW3Y3YNZ1f3A6xv++ejthZw6vlMLf0DLr2Eja1fxPB0nvDedS2L6oIfEbcaOdj9//rVX58k23sDTmMM7T0/4nS3KzgdTNPDwfrZRCMvYVmNSdNNZ5y+zxON+ZlY83rSD0tWKBSZi1olN4DYiqIXmDNtJc+++bdYRxwgO9SrAgwjykUX/oD9+89j2XtTB5z/Sf3aiSsZP+VDNq36EsHeqn55LRn9CoXDPmT1azfQ0156HC3J+AvX4i/bSPuWGwi3jTti9Vs+WZOeQvd1sP+di4h0HDouRViQv49E3nrcJW3IuBe5fzaydQy2K0y3sRm9sAtntol0RhCmk0RQx+rOJjteixYoRvg60YZ/iMirR1oasnMksqUWeippbm4BYMTs/XhGLCfaMIW698cC4rB/w9NByfSHSEQNtr5+DYX5I07YhyWjX6Vw2HLWvnkNXS2VA/4M8os2Uzv5UVZ/cBkH68Yl7dn2+3u48YYH2bv3YvbsvTTl30epzgcoyH6DC+e+y/tr76bl0MA+Xb2ejVqZ5DWZWspreq+SUzNMAyAvt4veQNZRg6VkUFCwE02zaGs7fs3QQNB0k9Hj1tLZOp5gP4/OcPubKKhaQWfDDHraS48bUzJmK/6yjfTsO4/wET5dOd1kT38YPauV0PYriXT0zZCJ0i1oMx5BH/s6hj9Iz+ZxWGtvI4FGZPKLRKc/hXvyDrSsICLhQe+uQIvkgmHhHL2f2MRXicz6I/Hi3Vi7LqH1zQsJ7RuOyD2IPvFFtGlPYOT0ABA9MJvowRm4KzZQNnMliI9neMxIAW2bbsHpCVNzwRsnPdy3de9CYqECxs19B92InzDuRHS2TSDYW864SSsQmjXg/NMlGMyhvX0MlZWrEOLYs/nORbbtHkdvIIvxo97idPfaUigU5xZpMcOUKUejHNg+m2gsizFT3hxyrSPbujq/Qiy2lJLSDSxZ8tCA84/k+Zf/kjET/0hV0Z8Ov447uVebmVc8gWl1MLH8DR5+8OljYh9/9h8omvwExb5LmVj0PwjRNw5f/OBvyZ7+GN4sg1kl/0mBexqLF/8BUbEebcQKij3TmJB7F68/tQ0rrxH/pAN0xvdS5BpDTfYlrH2tGeIeLrtlPl3xRvxGPm8/uxLN1rnghlrqgu+zu/etvtqkg2MwWmu47/YvsD/4Jus6fkUoHMLeeAOL7vw6Ukp2dP2aHd2/Jd46hlvmPHbUJp1/fOFvKJzwNMW+y5lY9DOE0I/bL8HYGrY230xX4wyumPfUgD+DYOQtGtrvZu/267jqsv89rc/wdGLvuGM4nR13kZv33zzxRGhItTJldc7w8rXMmPgMnvzf4XBfntZezzatTPKaTC3ldWi11NEoSUJKG7+vg0DozGuIBqYricWW4nItHNAu3CeioHgTsWg2Hlf/DiLNKdlMJLGdqry/w9Byjvm6ZcfIr32ZRLiAcYX/cXiwFDXbyZryJJqnm+lF/0qBexqdsZ1ok55FG7GCYf6FXFL2U+pCa4nMfJJ47Tsk7DBzC79Mle8y9ofraK95n5YZT/Pwvu/wYuNP+eOBv6d12vO0Tn6ZlZ2voWklzC3+JlW+WZiVG4lOf4pnDv4Vua7xXFL+PyAstEnP0hs/gBCCsflfJrz3PJzFO9nR/X9H3UekfSzdey6hLfwadd2/PGF/+F0z6Dw4l7zyNUTNAwPo+T587osJ9FRRVvVBUutnXK6LMIwxhEInLnA/1zjQNAWhDycW+LmqZVIoFKdEDZj6ibQaMfQEgVBRUnVNcxe23YnLNf+Mr2XLGLn5u+lqH3t4YHMyhDApHvk2Hsc48r3XHjemIfAYhruXrl2XYWh9u1Em7ADLGu9F93YS2nItxd659MT38/LBz4G7G3vXRcwr/lvebvkxm7qfRuspxW4ZQ0Tm8GrLH3i77ffUh7diRLNwdgwn1zGGkOnEp4/A0T4cZ08JEauX1Z3P8nLTr9gW2Ea8bRRacy29iQZeavgehubH3nwtaBav1X+J7theAGL1s4i1jGVH129pj6w56l4C9bMp8l7Bwd4lmHbwhP3SfmA+SEFb4JH+dv0RfSpobZqOx9dOLIlL/YUQeLw3k4ivwXOSAvdzCSl1XP4vYCc2YMU/SLUdhUKR5qTFK7lMKPouyt/DgplLeObV67HFjCHVOrJt5sz9jB/3LMve+xaRSMEZFcnl5O9i/LQ/sPyda8Gad9JYACP7DWpnvsf+9XcR7Kw5JlboUcrn/i/Bjjx2vHPF4Xx31Uo81R+w762FRNqLKS0tQRv/EmS10PzKQrTCLnxTdiNdYfT6SXTmHARvDEegAC2SQxxJzB0i7g6AJhGmA2m60PQEtqNvJZwRd+OMZOE0HeiOOLGsJjAscg9MRg5bizBd9L4zHd0wKb5oOQgbe/O1NO9NoBkJRl/1JkIz6V1zN9J0H76vYTU2pTOW0LPvfHZ8WHPCz3DS+a+RX9bEzvf/Cmk7BvQMdHbVcdVNv6PpwAUc2HPFgD7DM4l1ubq5YMGP2LBxNhs3zsnYAs7B9FpeXsCVC35KT7CYp168Mq29nk1ameQ1mVrKqyr6PivweboBCASzkqqbl1dHNJpNJJJ/5tcq3IZl6rQ1V/YjWlJVu5Hu1lKCnaOPG5FdtQLdEeHghiMGkFoCV8U6Ep0jiLQXAxJRsR6RdxB5YCZabgDv7I2QcOPcfAUBfzc4E5ibR9HtjNKR30gouwPNMpA9PqJxJwEhCAvo1SRh04nV7ccRycZ0RukuaKQju53Y/nLo9dFTsQ19z3ykEcO3YBWWpWNvuh5sHW3cy2iuGLbpILTtKoQjjLf2NY5c5h8PlBNqHUdW1Yc4vSeeZarfOQHDESG7eEu/+v5I4jEPrc3DKCjZSDILjmOxXDo7RzJq5Lak6qYztu1g1/55lBTspbigJdV2FApFGpMWG1dmwtEo0d42or0a/uxR3Hff0Gp93CapKG/F5bqYRYs+cxr5H7dJabKn8b9obRpHUVHVKfPD8S1sae6lq/7Cw9pHxt5596f4sOG/KfBcRbZrItmlffl7ex5jU0eECyb+I8HNGxBFO9FGrGC4/xLmXfq3/G7THRDO4XPTHuHl0p/T1tOO78BkWmv2UO4fQbF7NPtDBzgg9oIU6HEfMWFhComwnPhNB1FflIjWQ56jkBrfNHy6xvoR75DdMAY9/wD2uANcXfZvvLT/78m+aC03jv0Npn0Fr9b/BaUL1mNvuYZ7brmfvT3D2aT9kInXRVjxXOnhPoial/Nhw5XUzNlCx7brT/AZluB2bGfM1L2ML/kpS5Ys6dfn8lF7sGsWpeVPcvudE/G4ZiXt2Q6HfXR3fYOxtXFuuHFotdI1/5Pt0r6ZQMs85s3cyooNU9La69milUlek6mlvA6tljoaJUlIq55ILBspz7zwur+43d3YdjNO55wzvlY49gGW3U57y5R+xXeFX0NKQaB97HG/vr/nt9gyzsi8bx5uS1i97Oj6LQXuGRS4p4EeQwxbRZ5rDAtK/5VN3c8gPQGc+2aztvNFtvS8TZl7Em3FexFSJ2IbLGt/h+5EN04th7DtIKBJHFouEdOBabsJaDZBaRC3HQTMCOu7V9IY6cTbU0xH+S6m5d1A2OrhzZYluLZehtRMnqv/NtnO4cwr+VtEThOich0AI3PuoNx3OXt7HgPt4+X2bqOcYdn34yvZisPXeoIeEpT47yMc30govr5ffXoknW3jEcJLT+jJUwcPIm731ViWg7KydUnVTWeEloXTt4iKkm34ve2ptqNQKNIUNWDqJ7bVQjSa3Ndx/kM/rA3H+DO+Vjj6AWDQ3VHTr/hAbBXRQClWwnfM14Qepyn4Z4p9V+F1jDjcvrP7D8TtbiYW9J2Zpo15C5whZhd9m7DVyeqOh9A7qyCSw3vtj5LnGMau4C5MBAEhaYo0EbcdNMWCRCyDqGkQtHXao1FitkHA1Oi1HERMByHLoDthYko3deFdhITEHcrl9eYnmJhzNa2xOqL+Tlw7LiaQaGZt52NUZ12O7ByOKN2CJfv2WxqedSOmDOLI23fUPVZkfRoAT8HuE/ZRvu9aBA66wq/0q0+PxLLceF3nEYklt9hY03y0t9dQWLhDrQw7AqfvXmxbo7pydaqtKBSKNEUVffcz9tL5P6etI4tXl16ZtCK3cWPXMWvWMt555/vEE/4B5x/ZNnbKEpyuHl577rZT5wuLsQt+SOOeWnauOf+Y2KJR26metZzmtfcQ762kubkZwxti9NUvEW8bQ3jHFX0bU45aRvf6SWSFziM26j2swjoCb8zDnrYbkRMmkvCQAEKWQVTTsC0d0zaIIRCWQdyGhBBYUiNqGUhboGs2umZjCBufEcermziwcelxHL0eclwaUV8HuTEfprsblk4nf1oDVsE+3BuupydSR+H5y7F3XIJsrwFhkTPnd4Ta8ql/f8FR91ow+TdYpoPurZ894Wc4bMrDOD0dvPfMbRy5g3h/noEZc7YzbPRrrFz69zTU9/Trcx3IM3Ci9iz/G8yb9xbvf/ANQqGSIdVKx/wTtU8es4TKsnpeWfZdbNuR1l4zXSuTvCZTS3lVRd9nBW5XkHDEm1TN3NxO4nHv4cHSmeD1NxMOlp46EHD7WtGNBD3tJcf5qqSkZhvxQAnx3orDrUUTNgMQ3de3+k4U7STelUNoz0isrGas4j0YTeOxh7VBfi92KA9TN4kIiAmNeMJJ0HIQNZ19M0i2Ttg2iJgOeuNOuqNuemJuumN9/4+YfTNNEctBAo2Y5SSRHSEsBY6Yn4CeQNoazNyG48BUkBqJ4auItRRjBn2Iss2Hbkcn1jSZrIoGnFk9R91pT1MlWYWtaI7QCfsq0DYOl7cLf25Hv/r2SHp7+s7Ry87dN+DcM6GxsU+3IP/Es2fnIlt2TsDtilFRMvBCfoVCcfajir77EStljEDTP6DpxZSWliatyK2oqBe//9RFqKdqs+xudjd8n3Fjr2b3Vv8p81sCf+BAFzjFJEpLc4+Kfejxn+HN7aYm/++4ctI9h/J/T3ZVA8Ozr2HanV8nanXzp72/wTgwnZLKPMSUN8jRKpg583b+XP//0HsL6fEGyHUOJxrtxJQQQyNqO3BqXiKJBJYUWLZG1DSIxB1EEwYg0DQbt8NEE6BpEmEJhBCgxcFyovki5DiLiVgN2OEc9JwOSi+yKXN9luX6bymqHYvWOhUx8n0uu3UMFb75xKzreHnv5VROO8Bt8//98L0+/EQ7QtvIRdd4GJZz/P5KWNewvuEFqsd20LZv4oCegRuvv5PdDQ8x7zwXXYeOnEnWsx0KFzBlaoyFlywacq10yz9xrCQQep+50/dzSdHP0txrZmtlktdkaimvqug745FW33LjaCw7mar4fK0YjtozvlIsvh0AVz9robojb+E2RpKI5h7zNVd2AwC57lmH23R/G5oRp8jbV5zeGFoOSGTXcMyCfYStDhYUf5OXm36BHvHT4w5S7qmhPtJEzAbbcoDpwCE89CZk3yAp4SAQdxGIOgnFnMSiDmJRg4SpkzD76puipoOwZRA2jcMzTXHbSXOsmSJ3DRFPCK2nmA3dr2LoheQ4KoiPWIXdPJYsRxWr236GLU1cej6x5gk4i7cRNdsO35cZLiTWU05T8ClOhEMvxOMYgyfnYL/69kg04cLjnE0o9t6Ac8+Uzs5RxGMfIqU6W+5jBHX1M7ESa7CSuKmoQqHIDNSAqR/Ydt8P0Wj8zF+N9RfDiOBwxDCM6jO+VsLaD4Czn9eKxLfjd8067tcc3g6kBJ/j472ZjOwmAArcffsx1Yfew6MXQLAIK/8gOY4KesxeIlYv9JaAEOgiB4+eRdSGGBAVEDYtYhbELYNQzEkw4iQScRKPGNgxA9vUMBM6cVMnnjCImX3/RSyDsNX3f0vqFLmGsSu4G3dvIQFPgCJXNe+2PcyswkVIbw92VgdTCj5Pb+IA7dG+1y/xlnEIzaYztumo+w23jyWU2E3cOvHu2B7HWFynubrK45pOPLEj6YfidnWNQMogprkjqbrpzv6GaYCTRDi5qxcVCkX6owZM/UDavQDEE56kabpcAQB0rfiMr2VafT/MDf3Ux7pIaZOwO3GcIFZ3hrATPjTx8dtcPasFO+bFrfd57YrtotgzFaknsLObqPafT2t0D4ZwkjDiOKI+dga3InDh1nxIW8eyBTEbErYgEjfoCbiJdHowu1zQ6YCgBgkNO6ERT+jEEgaRhEHc1rCkQLMMNMuJwEljtJNcRyFB3QKpYUmD3kQb5Z5pYGtY+QcocI0FIJDomzGzD80eRszmo+43ESoAIJw4+nDoI3HqpRjOAKezGaTDGAFIXO7uAeeeCb2H6s8S8U2niDy3SJheDPdFJCLPI6V96gSFQnHOoFbJ9SO2snQjsyc/yaPP3El3b15SVgXAKi6/7GlWrf4cXV0jB5x/ZNvw0S9TWrmcFe/8M83NLSeN1R0hxi74EU07r2Lr6uHHxGbXPITDG6Zjw18cbvNMWoIZdZPYdTsg0eb+Dtk8kbZ6F95Zm3Btuoruyi1IzaJbxJERF8Esk7DlIG46iSYchGTfa7XemJNgxEWk24XW6sQIa2hxga3bxEss8NngsNGcNi5HAq87TrY7hkc3cesJPEYCj25SFMwlnNuCP2Dg8sVweIIUbr6McPFy9JwA/o03o8//Hfb+Wcj6GTQ3N1F705PEm6YQqbvgcL94cjqZdNWztG25gUjbuOP2d37FCspqX2bZn+8lP/fkn9Un27Ny9jNx5m/44O3raGkckbRnWwibO+/4LQ2NM9ix49qMWvEy1F5nTm1j9uQ/8e6qz7B5myetvWaqViZ5TaaW8qpWyWU8DqPv/LJ4wpk0Tbc73Kc5CK8BHc4gibgfEKeMNZx9K8LM+LH7LwG4/AFiwaM9GZ4wifCh2TcjitAtiPkx8ruRCQMRLCTh7UbEPUiXScxjosc9SKkTRxDXBKatETV1YnGDREKHhIYeE3jawNtk420CZ7MOoUMzTXGt77VcwkE44SBha1ho2FLDFfXT7u9GixrYmiRh9O25ZLqDWB15aN4oUrORcQ+4Pjr+RJCIeNHcgaPuLRHtWxmpO098TEo8mgeA2997yv79JNFDR974/D2niBxcpNQIBkvJzmpKqm4m0NRWi2k6qSrbmGorCoUijTjlKjkhhBt4F3Adin9SSvmPQoh84I/ACGAfcJuUsutQzveA+wEL+LqU8tWTaaT7KrlYIEQs8Dy5ecPIznEkZVXAW2/2bWh40033o+sFA84/su1g60vYchSLFi06ZWxv9AN2tP6KSxfeRG/rzqNipbR4q+4/SfSMO9xmywTP7f0ZbqOIOxYtoiO6nZcOLuHi867l5U0PYMezuPHTV/G/u58kuzSbrkA3CUNiSUGWyCVkhTBtQcTSCcecxBIOrIQOCYEe09CjNv7mBLaUIJ2ATrwU8IElIKZJdM3GqVu4dAtL14h5+nZj13GBI4EtQKAxdk4le1ZaxNnJtbdewsrWD3HmZnHpgr5+EfFCCsptbp2z6Ih+kQgcTJ1RzejLFh3TXwCRxG42Nz1KWYXGjVed/HP5ZLuUkl0N/0NxaZxwb+mgPkOnii2vuJhI+Cnuu+9elix5cEi10in/VLH33LOISNc2qh2vU15+NbZ9+t/zmbiSKBlameQ1mVrKa+avkosBC6WUU4CpwJVCiLnA3wBvSilrgDcP/R0hxHjgDmACcCXwKyFE8s4TGQKkDAIGtp28XRgcjr4ZJk3LPeNrWXYnhlZw6kDAPFTcbGjHHvYbtzoRmoUZ/Xi1oGmHEQKk6QIgZnUD4NZzkY4YIuGmN9G3Y3l7vBmRcIPUiNomPYkIpi2IWX2r4mJm3+ySNDXQBKbTwnQKTEPgao/iazPxdAgcnTrENDA1rIRGzNSJJBxETAPLFoTMMIYwQGqYugUI/EYB7bH9CKvvM4zZAVx6DjGr6/C92JFcQuYnV7sJHHouCbv7hH3m1Mv6+sw18BkmIQQOoyrpNUwADscEpAxiWY1J1053HN6bQPZSWrgr1VYUCkWacMoBk+zjo/cRjkP/SeB6YMmh9iXADYf+fD3wuJQyJqWsA3YDswfTdNKRMRBu+vNKa7AQwsa2NQZtrCn6513T+l6t2TJ2zNd0zd13Kc063ObQspGmE83TDYBLzwUgZvVCwoV0xMhx9G2AWeKqRDojIGx8ugOnLhCHCqXFIX+aAHQJbhuz2CZcZhOscBCu8hMqMYgUSRIFFrhs0G2EBuKIz0UIiS40TGkihI1haYAkYLZT6h6NldUGUlDkqiFqdeLRCz++d3cvXuPjzTg/wrIj6KIfBf/y9J4PTXjQtOQv79f1KgAsqyHp2umO7pwHIoeyou2ptqJQKNKEfhV9H5ohWgOMBn4ppfxrIUS3lDL3iJguKWWeEOIXwIdSyocPtT8AvCylPOE63XQv+p467nkqSrbwwOOLhlzrI8rLnmLs2PW89fa/nlb+kW2TZv2CeCybHRvvPWWsL28vI6Y9SN3aRezd7v5ErM2wi/6Dhs1TsdqvOpzvnvAQtqkT3/FpcIbQZz2EvWcBXTRjVLTgXXMHrdOfxdlTQkdOO/GoC1u66dEkIdNBd9xDV8xNOOoibhqYpoYZ76tjIqphtGp4WjVi+bKv8NvbV/itO20Mw8JhWPjccXJcEXKdUbKEjaYn8Fs2bktiZAXxOmLk7p5LomAdQpNk7bgBbfZiZPtI5N4LaG5uZsSlr2GQRXDzjUf0i2TW7Yvp3T+fnn0XHre/NSPCuAv+g51r5pHouWLAz8CEGb8hGrV4/82bkvpsjxypc/55P2XjpttYv750SLXSKb+/sTMnPkVxwXb+8MRnKCkpT2uvmaaVSV6TqaW8ngVF31JKS0o5FagEZgshJp4k/Hi/Zh8zKhNCfEEIsVoIsfp0lmMnE01YWEl8HQegaRZSDlZNvkCI/i2Rti3HIf3E8Vxhxp3ozqNnnxJhD4Y72veXuAcpAWcYqzMXzZkAbxdGJAfbGYG4jjPiwHRGEcLGodnowsap2bgcJi6HicNhYThNcNgfzzSV2kcNlgynjcNh4XJYuJ0mDs1CFxJDWAhHgqJQHrY7gW4JjI/uKe5Bz+/BbM8HLYFwRCH2cQG77oxhf2LrCM0wEQJsy3XCPvtodsi2Tu8ZkbaOpiV/CXs0mgOAx9N1ishzk8a2sbhdMcqKVWG8QqEY4NEoUspuIcQ79NUmtQghyqSUTUKIMqD1UFg9UHVEWiVwTJGElPK3wG8BCgurZToXfYe71mLFOw6PWJNR5Pbh8ueQ0hiUIrn9LU+iaVnMnXbqou9wfAtbmh9g4aULCHY2HxP7ypb/IzvP4prLP2574r03cXg6Dsf9ae+TVE4ox27KJ8JmJl9STEd8Lpt73sTTkY/lMtGFTZbhJGFbODQLr5FACImm2QhhIA7t82QeekStYvoGUB8NlpwmToeFyzBxOxK4NROnZmHofQMPR1EcT8AH2T2UZVXQEd/JtVdfxTMHXyKLSm684zKe2/8AC+ZczcjsK1m8eDEOT5zRFTOZOG/R4X7RnX2r5ubOupCKS+48bn9HE3VsavoJfl8hN95y8s/leO31ba/T0rKL0tLkFn3fe+8impt+yZTJhdTVJe/ZTnV+f2OlHaS78Ukm1LYxY356e800rUzymkwt5TXDi76FEEVCiNxDf/YAlwLbgeeA+w6F3Qc8e+jPzwF3CCFcQohqoAZYOSBX6YaMIUTythSAvjohKQenfkmgg7ROHUhfPQ2ALcPH/boVy8JwH70E3k54EY4I9qFjNvJco2mJrEMkXGiBQvYGllHsqiZuR3CaThLuICN9tejCxtBsPLqJx5HAY5h4HCYep4nbaeJ09s00CacFbgucFobLxOFM4HIk8DjjeBxxvEYCnyOO14jjEJJcw0V3ogOfpYOw0YWJ38gnbvUNfkTcTzDRN2vgO1RfhR5D6AmcWt5R96Yf2kDUaZx4A1FL9m3FYFun94wI4UbTjzejN/To+jBMa+DHupwLCM1Pe2c1pUVqN3SFQtG/V3JlwNtCiI3AKuB1KeULwA+By4QQu4DLDv0dKeUW4AlgK/AK8BUp+/nTOm2RQHIX+tm2MWiFwLpegGm1njoQcOh9A4i4efyVU/HeChz+FuLWx0eBWOE8hIDe+G4ARmdfRyBRjyjahdFaQ3tsF25dw6vngL8NiYUgSNwO49bALSQeJFkOHbcu8TosvI44fncUryeO02Oiuy2cHhO328TvjuN3xfsGWIaJR0/g0RN4dROvYWDKAGP8NUSz28iKZNEa28vCkvtpjGwAW6CF8miNrEegk+esAcBZvB2AQs/Rr7Idvr5jcXyOUSfss8ShswbN09wzy7YDWOaJX/kNJbpegH2SY1/OdZrbR5Pl68C21Gs5heJcpz+r5DZKKadJKSdLKSdKKf/lUHuHlPISKWXNof93HpHzAynlKCllrZTy5aG8geSR3Dor03RjGDEGYyd2Q6/A7Oc/+Lrmw6GXEk3sPe7Xw221CAFt4bcOt1m9fQWxndH1AAz3L6TANR4xfBV6+whyncNY1/EIV5d9A8sTJCeaRWNkF1WeMlwafbMruokpo2Q7BK5DM05ZrjhZ7hheVxy3K47XFSfLHSXLFcPjSPTF6SZeo+//TiROEaXEXUJbdDeeiB87u5XJuZdT4qpiU/fT6N2VCNtBY3g5Re5JOHU/Ukrc5RswA8XkuSYfdb/OrGZ04cNjDDthn0UTfWf1xSN5J4w5GabVNigblJ4OQmTx8SJYxSdp7+o7f9GMLU+xE4VCkWrU0Sj9iJ0z5XH83nYeefqWIdf6iIL8F5kx433efOsfsY4oOD6dVQXlw5cyfPSrrHjnH2ls6Dpl/vCpS9D0OMtfvPY4sU1MvuYpZKyItk23H24becXLGIaD3jV3AwJy6tEnvkDX6ml4vWXEx76NY+8c2s0OGNWA3VtI2B0iLA0ilpOY6SSKhjAdRATYtsCyNRJSI2bpREwHbiOBS7dwCBunkKDZh2aXTBzSxqUn8MR9uPUYthHDrUURMQfFuy4lPukl0E16X5+DEJKya17B3j8bWT8dI+cgWVOeonHFHDyxeUf1y7hLXsThcNK6/p4T9lfFuD/jzd3FsqfvpbS0bMDPwMwF/8bBfaPYsOripD/b48Y+S0nJJh7/4+eGXCtd8gem1cRnb/89zW0TWLv1hjT3mjlameQ1mVrK61mwSk5BMrdgAsA8tOLq+KvVBkb80MGyzn5urBgPF+DytnP8WTVBV/0w3Hn7EHrscFv71gnovg4cRX27g9NTgRn04R12EL2rCq2nhETVethZCV1+dG8vumXgkeCSNi4jjk9P4DLiePQEfs3Cq5l4jARZzhh5rijZzvjh2SSfZh8+N86JxKUnMEJO/JZGwhMkJ5KNcCZg7Vjs0h1ITwDnrgXIuAv/6D0AyK6+WSNH4W5sU6f34NGzSIYrii+/nXjvsXszHYknp57u9hJO5yERwsThDBONeAecOxiYpgtdj6dEOzMQNLaUU5R/4sOXFQrFuUFy18qfgHQ/GiXcuRzbTCR1ldxrr60G4Pbbb8AwKgecf5T/aA0H2/7EtdfN5U+P7zllfnvQR13nakaMhmjw2JVbemwSQtvCNbdMoMBzfl9+ooQsRyv+ydu5uPJf0YTBkjfWYgxfxQ2zLydizefJ/V+kYHobomEe7RPfoNpfw+7gHrz0bVxpCJ2wlkCXAo/TSU8ihi4FAoO4HsMQfRt6asIm1+Emblu4dQOHiOII+/DrGpHsNhaW3Mwq4zG8rSPJyi3FHP4iI30XcOVN32Pxs/+MPnYXo7OvY96t30ZKyRsHn6S7ZRglxRVH3etTb3wZTbe5dO7f47+g5rj9lbDaWd/wT9iNM05rlZtptbOn8R9wu4uTvkpu0aJFBHq7CQTepaysCCn1jFjxkuzVOYHwOEZ6X+Leuy9BM6rS2mumaGWS12RqKa8ZvkpOAQgHyOTuxPxREbCUAz9u45M4DxUsxxM7+xWf7bkQ0Mgu3nLcr8d6y9GEm5bgc0e0Csbmf4Vgoo663icAkK21SCnY2f1nit21jMv5FGb5FshqZVrelTRHtzApZzqGkGSbOhWeShxanGGePLwGOA/NNBW5PDg1kzJ3LgUJR9+skqYx0leGIEiRsxC3ESGS1cbFxTewrecV3LofX8soYuNfRyCYV/QXSGmjVX+ADOUxu+hbANQHXyJs1pNoH33UPdoyTlblKmI9FfidNZyInsg7AIS7hverbz+JeehYkkTKapj6VvalYqfxTKG9cwQAVnxNao0oFIqUogZM/UDgQnLsUSFDSezQD1DLajvja+laCbpWQCxx/AHQJ3HqxeR6FpJbtg7EsQscpeWiIutOWkIvEE4cONxe5r2YQs8cdnb9H5Ydhbgf2T6K7T1PsC/wBheUfAOts5LEyA+p8gxnpG8G+0MrKWqqwXJGyHU4mVdwAQ5hELU68WkJsmxBzO7EayQIWM0knBFKevPw6DGaonuozaohbDViawnyQrms6vwjNjY3VnyXRO07SGeYa6r+kxxnOdu6H0N4epAHZ6BrLmJWF5s7fkyeazLxlnFH3WNj4AkMdy89+xactK86ws/iMoYRCZz8td2JiMY3ABA6xWu/oULKvtdxyTwnMdPoDRUBLqzExlRbUSgUKUQVffcjNhVHo4RC27nxhgfZvPkWGpumDzj/k23jpv4BwxHi9eePLVw/Xr6/YAfDpzzGxmWXoyfmHxNbPsxPxdxfEWqZyNal0w/nf1RAHdp5CQfWFyEcccouXAvZzchdC2na4sc7Zx1GSTuOvXPpKt2DRYzE3ipio5tAkziiXhzRLIJWhFhWFEsHI+4GBKYeA13iC/nxCIhmdeANZyHcXQjdwtcyBl/7cOJj38Y2QoQ/mEGRcyxixIdoFRuINJbS+eFsSkvK8Y5+E2fpFnrXfprGvebhexBagvI5vybUk8X2t648qpD7yD6oHOZjzHn/Rfu+BWxcPv60noGRY/9MftFWXvjT/YBI+rM9atTrjKx+h4ce/uox+oOtlS75p6N1x3XPYdk6y1bfn/ZeM0Erk7wmU0t5VUXfGY9lDd6eSP0lFOqbYXIP0rEVoUAZXn/LUQfnnoxgRw2xiIeSYXuO+3U77ifYOBVfySac3o+XpZs9lZiBYtyVa0HYyIQTe+s10FOBqHkbd1kT4RVT0XrKSIxcQU7rCDBsHGPryA/lkt9RiTPqJ+7tRSvoxeOMk22DW9h4pMQX1cgKawh/FzFvFzmhbLTsNkTEBUtn4G+vJj72baQzTPiDGViduYiRy9AqNmA3TqRz+RyQGsIZwlm6lVjzROxw4VH35q9Yg+4KUb9xOicr5M4u3oIQku6WSf3q0+Phz24gFKg4qc5QogkL29ZTpp8pdPWWk5vdBCT/CBuFQpEepMU8fLoXfUd7W4kHVya16Hvx4sVEo9lMmlTABRecOvZUbYFwIY0d7zKqxiTYU9Evr699+DyFFVu4+vxPox2qdTmqX8zLWV5/OaNm7KFr1xWH8xuDVaxq/TajF64kuO1TLLr3cyTsu3ir4Zswew329iu4a9bvef7gt2kfuZG85iriaFAaJGQ2YQgH5a5qug7GkbaOp9JBfaQOkLhMB7ptUOIvxyZKp6ue6XmfomGthjl+C/HKD3EIJ5+q/CmvrlyFmL8MrWwrE/LuYdroL7OkbgloCcYu3ExzWHLNnB/gO7/q8H3dfe8tLK//NVmuBfiNKfhLT/wZ1k7eQtwczadv+85pPQP33ns7uxr+nvzs29hWWjLg/MGI7eneSzi8LunPdirzT0drwuTbiXav5J67LkB3jE5rr5mglUlek6mlvKqi74xHCDdgIURyZ5kikTwsc9+gXMvrXgAY5Bdt7XdOb9tYdCNOb/T9437dbZRT6r8Bf9kG9CO2LCj3X8qUwr/DyN+Pf+IzmHYEh+bh4vL/glAB2tjX6I7t5sqKf6HKNxO7aA9GyU5q/WO4vvxbzMi7FofmJpbXQKxkD92J7eQ4bHxGHKc7hO7toTtxAIfm5ObKv2Na3qXEJr2IWb6FMVmXcGf1Egpd1Wi1r388WCr4MkII0OL4Jz1Dc/hdJhV8F5+j6qh7Oti7mITdzcjcr5+0b1zeVnqj75Prvazf/flJoomNgIXbMfmUsUOFJHH43D7FidEdfbOIdmJTip0oFIpUoQZM/UBofae6Ox3RpOoGg6UkEtuQ8sxfA+haDj73xRSVbKC/rxVCnaMwE27ago+fMGZEzhcBSfbwD45uz76F0PYrMXIaWNnyV1gyjlP3YW+9GmI+3mn6Di2RNVxR/s941tyGcXAK+4If8F7rj/DqNleWfYHitddTtOEqrin/FlNyr+CK0q9QsHUhRZsv4faq7zM3/0rqQ8v484GvgQDX5qtYWPbXmHaAlw/eDwV12HVzDw+WTDuMf9KzGNmNzCz+ISNz7jjKs+YIcaDnAYq8V5DtOvkgpqTmNXThpzTr8/3qy+P2b+QtQMfrnnfK2KHCtrsQ4vR2KD+X0IxqQMcyj/+KWqFQnP2oou9+xFaVbmDW5Kd45OlP0xPITVqRW83ozcyb9xbL3vsWkUjBgPM/2ZZftJnayY/y/lvXocm5/fJaPWkVIyetYd+6ewh1jTpurKviaYpG7aBlzf0kQkVH5edU76V81kri7SMJbb2G5uZWjKwAxeevRXi7kNEsencNI7xvOIWl+SSGr8Eq2AcCrKAXqy0fn16ESLix/O3EfQ3o/iMOBk640Lsq6V41DBl3Ujo+jFbzNtg67R/OIN5W1OdVi/cNlrIaaVgxD19i9jH3OnzGcopH7aRp1ecxI/kn7JewuZ5Zlz9D8+7L6Dhw3oA+gyPbL7/uCSzTzZa1X0jZsz1r5m+RUvDCcXZ1H2ytdMk/Xa3Lz/sZ3YEyVm68Pe29prtWJnlNppbymt5F32ouvh8kTDcALmdytxbo6CwGIDur8fCA6Uzoah9LIu6kYthumvbP7VfO/i3TqBi5j/KxL7Drw68eN6ZxyxTyKvdTPOVRWjfcSSJUfPhrPXUjyc3z4h39Dvaod6F5LGYgC3vdbVBQh1a2iZxJW8gevw3ZPgZt/0zkvtmYeQcw/bswyltIuOr7LmY6sNtySeytIkerRsR8iLgXgUB378I3bjv66L3IQDH29suJt/UVowtnEP+4l9Czm2j4cB6Bg8PwHf29hL+gheJROwg2TseM5J+0T6onrCUeddPV0K/vsePi9gTwZTWzf9eVp32NwcDl6qWnp+rUgQoC4UKyfO2nDlQoFGclaTHDVFhYLTs6jj56YNGixVx4YXoUnpmxVYQ7bua9NffS2jE6aUVuQphcdum/4Pd/ieyc7w04/3j676++guzcOiaO2o4QWr+83nB7Fbva7mdkwX/z/J+6jqtleDqonv8clowwteR3ZLsmH3XdzR0/Zk/Pw8RbxxA5MId7b/vWx/lP/ARRugWjfDcCjXG5t1PsmcrrLyyHWBZ33X03EbMbv6OYBx/6AziDXHHdfIKJZtqim2gKf0jY7NuvqjbnFmYUfh1dc7J48R9wFu8gd/z72DLBtKJ/4fUnG4/x3xZ+kw1NX8eKZXFx7Us49fwT9ksovpmtzdfQsmch11z8+9P6DBYvXkxx+UpGjXuGEaVv43LUpuTZvu+++2hqHIXPv4innx42pFrplH+6WtGeHxAPLSarbDtLljyU1l7TXSuTvCZTS3kdWq2lS48t+l68+DNqhmkwEVrfWWwOI5JUXSkNDGMkptm/Hbr7Q1f7WApLNhGNr8PjmtGvnBz3xbiNURzs/nc04z5s03NMjBkpYHrpw6xrWcT6lvuZUvK7o74+Pv+b6MLNDnMJjqKdrGvtZXLh99E1F4QLkHsv4Pp5/8aa9l+wuetB6FqCfmj7qT/X/QmPkU/U6kGf1zdge6PhcQCcWhal3lnsW2chu6uY/em+WbCo2YZv3Is4i3aT5ZjCtOJ/xe8YBiw+yldj4Cm2d/wdiVAJbZtuxTn+5LNLTT2/wEq46ayffdK4U5FXuANDr8RpjDmj65wJUvYAUXStJGUeMgnNUQPEsK0Dp4xVKBRnH2rA1A+E1vc6zO0KJV3b4ZhELLYUKWXfKq8zpKt9LJbppCv4+34PmITQGFn4M7Y2X0fRiHdp2X3FceM8jiqmlSxhXcsi1jXfi6fgU0Q6+gYEmjAYl/9VVr6k465azYGqZ+mKbaI27y/oO+RX4HeUc2HZ/yNqdtGbOMjLbz4BrgAjplQSNTsoduexY1M9xLK48uJb8DpK8RnFaMKg7tXFANgywf7AM2zt/G8cBRHCe8/jukv+ByH0o7xKKWkIPMLOzn8j330eG96dg7SdJ+2HUGwjXZFX6Dh4Ebbl7lffHQ/diJBbsJMsz2cG5TM9XUxz/yE/w4CWlPnIFDS97/gbaR5MsROFQpEK1Cq5ftA3YHLgdgaSru1ynYdttw/aLJNlemhpmEMg/CzxQz8w+4PPOYlC323kV67A4ek8YZzHUcnMsj/id4yhcOJT+CtWH/V1aXqI1C1gdslPAY3VrX9N1pQ/ofs//oHtNvIo9kxGto9GNkxjTvF3uLD8h8wt+Wtk/Qxk2xhKvNPJcpSjCQNbJnAU7sI37kVe3n8xG9t/QK5zPL2r7yZWP+uYwZLQY2xp/xY7O/+VAs9FTCr+1SkHSwmrnT0dX8PQCuk42L/6rxNRULQFTbPI8t50Rtc5Uz56phzGic/KU3yMppcDYNtNKXaiUChSQVrUMKX7KjmAqy74Mfvqy3n7g4VJXRUwYoSLCxb8iG3br+HgwfmDsqrA7QlyxQ1LaG2cSd2O6/vt1XAGGDXnvwl0FtG07bNI23FCLaEl8I98grzKA/QenE33noWA+ESsjbN0K65hyzDcMaxwHomuYZi95djRLFrqo5hRN6Ul5cfxVILmCuAs3o6rfCOaK0gi7MHuGUmiYxSJzmqam1uO8dUb3cLo+e/gygrQU3cBvQfmHcfX0Vpl5QWMmLYYt7+Ffevuo26n44w+g5pJv8DtDrNp1Xf4aIftVDzbC85fz/Dh7/PmW/9EU1PbkGqlU/7paglhcuNl/8LW3Rfzzgfj0tprumtlktdkaimvapXcWUE07sPrDp86cLB1o3mEw/nk5+3l4MH5p07ozzUjftqaplNctob6uoX9zjPjWWxfeSET5r+JYfyRgxvvQMrjP0LSdrDr/YsZPm0lJWNWort66dh+7SeiNOLNE6nfnEPuyL3kD+vCVboFd0XfgbTZ00DaAjuaixUqAM1m+PhedGcMhzeGZvQdHJvoHEbDymkEm8uOGlx9whH+svVUjn4dM+aidf1dxPq1OkxSNuYlvDkNHNh0G5HeKqC5X/11PLLz9lBY3MjGNQtI9XEkPn8roVAhUuqnDlYgpUE05sfj7j11sEKhOOtIiwFTuh+NAhDueBvYTmlpadJXBXR1rcfvf4Op0+5lyZIHB5x/PP25M/6LuuYFXPGpKC88XToAr9C43UfFuOeYf/WHjCr8FQ8uefSE+bHG6xk95zp28x8UVSTwbR5DqHkSi+77hNfeKm6ZuQhbJgjE64hYzby17Bk0V4CRY7PozdmDIdy0t3iQsTxGVU4nyzGSQs9sskZWs3jzYvwlx++Du+65kV1dP6Q5+AqRjpF0bL+We+/6cj/udTF55avJK19HWfZXmfWpbw+ovz/ZJqXkQOs19PTmEO69NOXPdllpDIdzNosWLcqoFS+p9Bps+xOjs7Mo3Xrs90y6eU1nrUzymkwt5XVotc70aJS0GDBlAkIvxu1cferAIcDlWkAk/ASJ+JpBu6bTMQq/5yo6A7/G5f4qsejJV4cdSXfTdObPn8X+rr9nd9sXEdrck9QACYblfAaPYzh13T+noPZlsitX0hEZQ4FnwTHRmnCQ4xpDDmOIN+0FYPZFiw5/ffEbiwGYPGfRMbnHIvEWbefDht+SsLsYkfMl3n0nh/7O7GQXb6as9kVy3BdRkfOX/co5GeHoUqLxddTX3Xj4dWaqMIwwlrUPr3FLSn1kGppWgm01pNqGQqFIAarou58IrRS3K5j08+QA3O7LAQfR6KuDet3i3H9FYDBy7DP0rVQbQG7WPQzP+wE90bcZMfUhdOPkryuLvJcwq+xp2jbdAsJmQ8vn2NDyRbqiK0FYp38Tx0FKSW9sI4UTn6RwwjO4jVJmlT3FyLxv0t/BUkfoeSonPEW4exijCn95TOH4wD2ZtPX8O4ZeSlvTtDO61mCQn78XkDhd56XaSkYhtBykTP7iD4VCkXpU0Xc/Y0dUrGH6hGd56Km78WWNGXD+QGM/2TZj+u9xuXr489N3nlb+idpLK5dTXfs8K969Gjtx/oC9ZhVtpXL8k4QDuTRs/gxmPOuU+UKzGD2jnpzh76MZMayEg56WMqye6UTaa+BQXdRA78vl72XEpCZ8JZsx3L1YpkHDpmnQuxCk1u9+yS7eTOWEp+huLWXD0qspKqw6YWx/28qHL2X46FfZselOtm4sGnD+6eifLHbmzHepHbOZt97+B6Q0MqqAM5VeJ9e+yLDyDfzusc+mvdd01sokr8nUUl5V0fdZQTjadwCv3xcc4FzM4NDWVsvYsS/i93cTDOYO2nWbG2aTX/IBE6e/x+ZVc7AH+Koo0Dae9e9czeQLXmHE9N+zf/29JKInP8xV2jqBg3MINk7Fnbcf6d5Ebnk9zspnsBJuIh01WNEcLK9NPOLF4dUwozloRgxPTie6I4E7P4RmxDA8XTj9zZTMbMTlDyKlINpZTU/dAvZtzcFKuCgt7e9EqiS/cgWlNa8Q7h7GhqWXYpln/urMMMJUjHiHzrZxdLZO4kyKxgeL4qImenqqTli0rzg+CdONw4jx0d5hCoXi3CEt/rXMhKJv29xHsPVBqioFCy8fWq3jtZnmxbS2vMj4cR0cODh2UPvlz8/uY8L0B/jUDWEKsr9xGl7hwIZSamb/iQkLHqO26GE8zjEDutfmeptrb6+hKfAU3a5VxO3N5Iw4dmhacUwLeIwRtDdWEW4u45qL/glXdd/O1Ytb+qcPsOTB31Je+wK5ZRvJ9VzKjKr/Zt+6Px03dqCf4eWf2kdXMM70ib9k3vSxKS+qfOjB35Kf30Z29leZOGnRkGqlY/6ZaMWCcWK9S6mszMM03WntNZ21MslrMrWUV1X0fVYg9EpsWyPLm5rDNw1jOIYxhuLirRw4OLh1J71do+honYAQ/0O291YcxomW5p+YSG8lY4ufYGfbPWxtuYHK3L8GbPpfJqdR4FlwuBDclgkeefxX6K4gl1wxjahZj6Hl8N6765Cmk6uuuAlD8+MySjE0/+FicJcx8GM+IoldjJzxAC5/CxU536Is+yuHz9k7U3ILttMVfJAc3724nGMH5ZpnSk7uATTNxumalWorGYfQ+maanUYE89Ch3AqF4txAFX33EyEMwpFcfN4T73I91Hi8N5KfX4d3CAZt+3ddBdKmpeuvkfL0irC9zlrGlTyN3zWTA13/yIhpD+Jwn15/acKBFcsh3ltBie9qhud8gYqs24m0jSXaNZIc91R8ztEYmv+0rg99xeGtgYfY0nwNhivAgQ13UZ7ztUEbLLncndRMeAKXYyLFef80KNccDAoKdmHbOk7nnFRbyTiE6DtHUdOSv/hDoVCkFlX0PYDYGRN+h8cd4b01XxtyreO1OZ0BLljwH2zfPpn6htsGXX/KjH2MHPscjfvPZ//uq8/AqyS3bB0lo14BYdO293I6G2YCWso/w4/aKqr8lI99juyinQQ6RrN+6XziUe+gaQktQe3kX+DL6mHzqq8ftW1DqosqZ836MdGIl02bv3xa+aku4Eyl1/KSLcyd8kcef+52OrsL0tprOmtlktdkaimvquj7rKEnkENZUROpKviMx7M4cGAUo0Zto7Epjn2K888GSkvDXDy+VsqHv0c4VEJz8/EqhvqDoLtpOnU7shk3eylltS+RXbyFtn0XQLOXVBbLanqC0hG7GT1tNZoepWnnFXTWzyEebR1UnRE1L5JX0Mbyd64Bq/97XA01Pl8rebmdrNo9IdVWMhPZ9+wKkfpfNBUKRXJJiwFTJhR9Ayx9YyVO5ybuvftyNKNiwPkDiT1R/nPP7mHEiAe45ZYivN4bB11fyrupb/s0NeOfJxL6LMHeYWf0GTRvH8WMiV7qtf/Al/cQZWMK6GyYxdULv4yhZZ+R14HEhuPbaQs+QlP3E+hGDK9jItUFP2FOde2ga/WEnqK5cyUN+y4Aa37KCx2PbO/t+XcCAUEodH7GFnCm0msi+hqRzscpKszH4SpNa6/prJVJXpOppbymd9G3qmEaAD3BvoJiy9yWMg+dXdVEIjlEwk8NyfWFMCgv+A2GUU7t5IdxunrO9IoU+W9nSsUHVBf8F5bppmzMK2xomMO+zu8TiK2hrzh88HG4uimqfpvNTVexpflK2oJ/JNBeS92azzC+9Hm8ztpB14zGN9LS9V08rrkc2HvZoF//TJDSJhJ5ivaOGuJH7JelGAh9/2SqGSaF4twjLWaYMoXeQN+AyU5sA/elKXKh0dQ0DY/nHSyzAd043ddmJ0bX86goXMye6OWMmfQoUn4JIc7s9Z8m3BT6bqJuTS/urEbmXNRNe/BJ2oKPUnu+h2BnDR2hAnI8F2AcWok0cGzC8W0EY2vojrxJzfy3ATC0OVTl/i2Fvlt5+K1nABBi8F8Lev2NHGz7T3Qtn/KCX4N8edA1zoR4fAWW1UhT0+2ptpLB9A3u1XBJoTj3UAOmAWBabgKhAgz35pT6qG+YxciR7xEM/pqc3H87dcJp4HKMYfe2m6md9BiNHV+mrOAXaMI9KNeOBsqpLvg+VXl/S29kGWs2/xZ/wS72dnwN0PE5J+Iyqimq7iIRyaUnMgqHXojExJu7D01L0BV+HYmFabUTMw8yfOrreLLr2dIcB8Chl9G+fwFdjdO5644zPwfuVHj9jUyY/gCayKeq+EkMfeDbGww1odAShMimrXVcqq1kLjIKgGWl9ixAhUKRfNQquQHENjc3c/kFr1JW0sGry/5qyLVOlr9w4fuUlW7gvfe/zf794UHX/6h9VO06Js9cRm/XCLatX0RjY+fQ3Kuwqa4xySrciSenHqe7C4erF6Gd+vm0bZ1QTy49bSVg1hLuqSIRyaO5uWXI+uXIdq+/kXFT/w/TdLJ9/V8cXhGXLitDAEaMcHH+eT9h/4HzWLZs2pBqnc2rc4aVr2PmxKd56M93Ewhmp7XXdNbKJK/J1FJe1Sq5s4q2jiJGj9iDwwiTML0p81FXdxEV5WsZPvw99u+fPmQ6e3ZMw+0up2bCE9ROfoSWlkuH5rdrqRHpHUakd9jhppbWBtzeIGUVbgxnECl12tuCWKaD/LwiJBpWwoMZy6K5uW+V2ye/SYaaj2aW4nEny964iWx/+qyIO5Kqqg8BOHBgHhBNrZkMRtcSAJim+qdToTjXSIvv+kxZJbd48WJsMRr4kNtvnYHhmjOkWifLv/32RXR17qN6xEvU1V1IIuEbsn659qq/oSc4GyG+xaXX9LBz8x3cfmvy7vW2Gz8R64A7bhkarYHE3vHp6Rxs+080kc/GlXeS7c9Py5UhmpZgZPVmXK6ruPPOb6bF91Eq889EKxY0ifW+QGFhGQnTk9Ze01krk7wmU0t5VavkzioOF36b21PsBPxZX0fKKCOr3xlyrRz/nVQWPYrhCDNp5v8Sjq0Ycs10pqhsNQdab0ATXqqKnzxqY8p0o6x0A1J24fMvSrWVzOejGiY7LX7XVCgUSUQNmAZIJJaN0Iqw4utSbQWHowav99NUVS3H52sZcj2f+yI2rfoKsVgO9W130h18iHSogUsmth1m1LinGD3+z3icMxle8gpOY3iqbZ0Em+HDl2E4JuB0zk+1mYxHyl7Aia0GTArFOYcq+h5A7EdtN1z5Flm+Nl5//xtDrnWqfIcjyPx5P6Gjs5jNm7/IR7toD2W/uNxh5l/0DrkFu+nuGM2K984jHMxJeUHfUGu5Pe2MmfQovqxmtm+aTVfrdXz0O0e6ef0Iw/iAhRe/wMZNt9HcPHVItc6FYtPpE56mpGAPf3ji7rT3ms5ameQ1mVrKa3oXfasZptOgs7uSLF8HTkc41VZIJPxs2DCX8rKDFBUlZ0PNWNTLtvWL2Lv9evw5B7nkU48weuxaEKd3aG/6Iyko3sik2b/E6e7hg7evY9vGuaT/t4/NpEmrCIX8tLRMSrWZswKXM0QsnrrFHgqFInWkxbxyJhV9A8yedyHhjje49eaxONwLU17ktmSJRTC4lVkzl1NU/P8QwkhSv3yWhNnI6o33MGnGe7gcvZTm/xi3c+KQ3Wuyiwfd3jbOu/h1wtF3cDunUV7wG1bbb1Bamv5FleHwk3R3tbB58y3cd9/9Q6qVzPtKpddg258RWunh317T2Ws6a2WS12RqKa+q6PusQ3dMBrS0qGMCkFJn1+4rMc09hMOPJVXbYZSzY+Pd7Nh0J6bVyP6Wq2jt+idMqyOpPgYby+5l2OiXmTLnf4jG1lCc+y8MK34Wh1GZamv9wraD9Pb8gJ6eShqbpqbazlmDtDvQtIJU21AoFClADZhOA6H50IxxWPFVqbZymLa2sTidswn0/geW1Z5kdUFn6ySqS5eS47uNruDv2Ns0h6qRr6MbkSR7OTOktOgOPkJd0/mUD3uP9uapVJe9R17W5xAiLSZk+0Ug8BNsu5Xt269FfZsPDlJKpNWK0IpTbUWhUKQA9S/paWK45mHF1yAPLTNOPYKc3P/AtkP0dH+HVJx2pet5lOb/hOrSd/C7L6Wy+m2mz/8RHb0/x7ZDSfczMCT5RVvY17yQlq7v4DSq2bTqy+zZdjOGXpRqcwMikdhKKPg7vN676OmtSrWdswZptwIxtAyZZVQoFIOLWiU3gNgj20oLdzB/+iO8u2oRm7d5h1RrIPnDh71Hbe1LvPf+ZezdOy6lKxgisU2Mm7ycssp9JOI+Whpms2ndCKKRrLT4DAGcrm4KSzeQV7iK7NxOwqEiDu65jM62CRzvaJXB6JehzS9h1szf4vO18d77f0V9fW9SvA79faXea37ufi6a/QDvr72bDZuz09prumtlktdkaimv6b1KLnPeMaQZ7d3DkVJQlF8HTEi1ncPsPzCfouKtzJ61lJbmSqD0lDlDRU9XER8uvY7RY+JUVr9NxYh3qKyWdLSVEuyeSmfbBKKR5NeDeH29FJfVU1i6npz8vQB0tJWxZvmlxCMXgtST7mmwKC3ZSF7efrZsvRHT9AK9qbZ01uDzdAMQCucBZ+uKUIVCcSLSYoapsLBadnTUHdW2aNFiLrwwvSv1g23XIYTBn164bsi1BhJrmgdobLiAnp5KJk56FyG0AeUPlde4uY+l7/0D+UVb8Wc3AuDQh9FYn09v9wguXfg3OI1hJ8w/Pa+Su+6+jGh8PaHou7S0vYTb23lIu4oc351k+W7i0YffGgSt1OY7nQEWXvxbdL2cwqKXEEI/K1e8pMprLPAzYoH/IqtsJ0uWPJ7WXtNdK5O8JlNLeR1araVLj10lt3jxZ9QMUzIwXPOIB/8PXb8Cy3Kl2s5hDGMYO3Zcw4QJfyYY/DlZWd9ItSUAnMYIGvYtpGHfQu66+xKCkVcJxz4kJ/9disrWU9f0DA5jBG7nFJxGNUWl9UQjBZhWG7pWiBDihNfWtAQOZ4BofAOm1UI0voGxU17Cl13P3qa/7YsRfsKhKpoOzufiC7+N06g56TUzC8n4cc9g2yEKCn+OEJk7S5au2GYdQitDCHeqrSgUihSgBkxngOE8jzi/piD3AK0dNam2cxQNjTPIy99LOT/C6ZiOy70g1ZaOwmFUkZf1OfKyPsfrL/wBt7eNK64qIBx7j2hsLYHwC4ye0PfaY0/jbxDCiyaymDY/jrR16pofRODAliEsq405FwcA2N/y40MKGi53Ed3ttUwcfwtu52Tczom8/8ajALgcY1Jx20NGaclGiou3kZ39DzjOsntLFyxzF5rqW4XinCUtXsllYtE3gK7Hufbif2f91sl8uHZeWhW5NTc3Yxhxrrv2KRyOMB+u+CqxWE5aFuQdr00Ii97ALvzZ3ZSV27g8Xeh6nFgsgNBsvF4HmmZiWQ4S8Sw6OyAa8eHzlpGI+wgHS2ls7Bx0r6nul+O1ezwdzJ71S3oDOaxb9zWOXPx6NhZwpsZrMddf8m/sOTibzTuvTHOv6a+VSV6TqaW8qqLvsxbLctLZU0FlWX2qrRwX03SyYeNdzJn9KyZPfozVqz+Xakv9RkqdUDCXUDAXYZ/eN865gK5HmTb1IQCWLbsCv1/tFDIU+Lxd6LpJIKj2YFIozlXSYsCUaUejHNkWC4SJBX5I9Qg3t98xtFqnk3/rrYuIhMdiGF/kums38exzUwGRVgV5qf4M01XrVPn33XcPnZ2fIRbtYPXqRfj9o1S/DJHWDdeWEemCCy76LLpzalp7zQStTPKaTC3ldWi11NEoKcbwXAVAefHWFDs5MR7vdWRlfZtI5E+MGPFuqu0oBolA74+IRd8gJ+df6ewalWo7ZzW2uQMAzUivWkWFQpE81IDpDNGNanoCxVSUbEu1lZPiz/pL3J5rqRn9GgUFO1NtR3GGlBRvIhj8H7zeT+P13ZdqO2c9VmIjmjEKoflSbUWhUKQIVfQ9gNgT5VeVPMfMyat5ael3iMWzhlTrTPJ1Lc60ab/A7+9lzdrPEwhUpK1XpXXi/Gh0M1dd9QShYDmrVn8OKY2Ue02mViq8fua2h2jrHMnqzTenvddM0Mokr8nUUl7Tu+hbzTANAnv3j0QIKC/enmorJ8Wynbz9zjXE4y5mzniA7Oz0LFZXnBivt51LFj5LIu5i/YZPI2ValCGe1fg8QTzuAF29Fam2olAoUkha/GubyUXffe1/IBjKZ+a0Xi68dNEQa515/tp1X+Tiix5n3tyHKSh8hEf7tiZKS6/nstYn28zEbtrbbyUahdVr7ufTn/562nhNplayvX5Unzjv/M+zwDkjrb1milYmeU2mlvKqir7PAQRN7bVYsQ+RdiTVZk5JNJpHQeFTaFoBHe23k5e3N9WWFKcgkdhJe/vNgMWq1Z8jGCw9ZY5icCjI2w+40B2TUm1FoVCkEDVgGiRa2mqAGGb8vVRb6ReGUUlh0dPoeiXTpy0hL7fu1EmKlBCPraa97UZAUFD4FKFQSaotnVMU5+9Bd85ACGeqrSgUihRyygGTEKJKCPG2EGKbEGKLEOIbh9r/SQjRIIRYf+i/q4/I+Z4QYrcQYocQ4oqhvIF0oa1rBIgczMgLqbbSb3S9mILCPxGJ5DJt2hJisfdTbUnxCYoKt9HRcRualkth0bM4HGpZezJxu3rJyWrFcF2YaisKhSLFnHKVnBCiDCiTUq4VQmQBa4AbgNuAoJTyx5+IHw88BswGyoE3gDFSSutEGpm+Su6j9qsuXklV2UZeXPpdGhqOPZZjMLUGM7+7ew+XX/Y02dndbN9+LfUNc9LW67mk5fe/ydw5bxEIlLNu3X3EE/609ZpMrWR6zfG9wyXnvcWbH3yZnuDAfWVSvyZTK5O8JlNLec3wVXJSyiYp5dpDfw4A24CTLRe5HnhcShmTUtYBu+kbPJ31HGyehGHEKSvakWorAyIa9fHyK7fS0VHD+PHPMrb2OcBOta1zGEn1iHeYP+9NmpqqWL3mc4cHS4rkUllaTzjioSeoXoMqFOc6A1olJ4QYAUwDVsD/b+/Oo+wq63SPP++peUpVKpV5DgmBDGQkDAlhxqBIAMUbVAi2it1iq217u9FevbR7td1236t921bpBsGgiIgKggiIYCANJEACBDKSeSBDpVJVqXk4dd77R52QgElOTlJn7/075/tZi0Vl5915ntoes16qfm8dzZX0BefcLZJWSvpr732DejdTK466bbdOvMHKglNyvdc/dO0tatn/pC48t0G7903NaFYm7j9n2jNqavonjRr13xo/3uuZZy9WR0dVJLtma9bixZ9U06FvqrX1ae3ZO13r1t+gxYs/c9L3Z+tzCaOr91612/6vDjaO0623firSXa1lWeoaZBZds+SUnHOuXNKvJX3Ze98k6U5JZ0iaLmmvpO8cXnqM2//k+37Ouduccyudcyul7rRKR5VzMRWULFS88zkVFTaHXSdtzuWpsvIbqur/H+ruXqPzz/uBqip3hF0rZ+Tnt6v+4C1qbb1XZeWf05o1H+XnLIUoEd+kkuImHagfF3YVABFwUhsm51yBejdLP/PePyxJ3vv93vse731C0t068m233ZJGHnX7CEl73v9neu/v8t7P7v3eYcHpfA6RUlB2k6S4xgx/Lewqp6y09EYNHPikuruLNXv2j9Ta8mNF4SfCZ7PS0jqdN+dOdXa+qMqq/6PKym+IQ6zhinf8XpK098DEkJsAiIKTGfp2ku6TVO+9//JR14d67/cmP/4rSed57xc55yZLekBHhr6flTQhF4a+D1+/aPa9Kshv0AO/+biGDBma0axM3S9J9fXbNW/e7zVi+A7V1U3QuvXXafv2zkh2tZvlNXzYKk2Y8LgSiZjefOtmNTaOjWjXaGQF1fXS8+9UZ2dCDz/5kch3tZZlqWuQWXSN9tD3yXy9f66kmyW95Zx7I3nt65Jucs5NV++327ZL+pwkee/XOucekrROUlzS7SfaLGWjHe/M1OypD2vooL3yGpr6hojq6irWH/94rWbP3qEzJzyluRf+P5WUnK8NG6aFXS0rlBTXa9Kk32jAgM3at2+4XnzpSlVUjA27FiSVFjeof7+9emnVBWFXARARKTdM3vsXdOy5pCdOcM+3JH3rZEtky9D3u8OiiTbV7/6dZk7doannfi+jWZm6/+jrV1zxNcXju3Wo8es6d/YzOnPCVo2fsEQFBZMj19VC1n333aNRo17SWROXSspXv8pv6+k/xFVREYtc1yhmBdG1s+VH6mySmtvmaMiQAZHuajHLUtcgs+iaJUPfOHkuVqrd+6Zo+JA18omWsOv0ifz8EaoecJ9Wv7lIxcWNOlC7QE2H/lneR/+tYKKkq2uVzpvzQ00880kVFc3XoMHPqazsFvF/xWiJd/xesfyz1No+IOwqACKCv6UzZMc7M5Sf161uQz/5OxXnnPbvP0cvvvRXKin9qFpavq/a/Zdq4MB1OsZBSBwl0VOvxob/rboDH1ZhYaveWP1x9a/+sfLyhoVdDe+TiL+jnq6XVVByddhVAERIyqHvIGTb0Hfvtb266dqfy7syPffybTr8Xc1sGsir7r9FZ531W5WX12rPnpHasXOhmpuHnfT9QXYNK8u5hGbP2qEzznhG+fmd2rnzQr20fIri8cLIdbWSlemu8y94W1MmPKOn/ufL2rqtK9JdrWZZ6hpkFl3tD33jlDi9ufEcXXzeMg2o2qGDjWPCLtTn6hvO0PIVf6nKfs9o2rQVGjbs+6qtPVtbtl6m5uYT/qzSrOdcXOPGrdeUyatUVVWv+vpx2rDxGrW0DFE8vi/sejgur1FDV6uuYZTa2qsl8b8VgF6R2DBl29D34WuNzdVysTW6/KIdKh3wzYxm9fX96WXl6cWX5mvhte1y7m4NGvQDFRVdrOUrRquu7syIdc1s1i23XKe21p+rpeVHSiT2qqVlkPpX/0hDh12tKVNdpLpazcpk16qKPepXfkDFlf+sWyd/MtJdLWdZ6hpkFl2jPfQdiQ1TtupJFKqw7FZ1Nn9XPd0blVeQvT8ALx4vUUW/v1BZ+WfU2rpErS0/1swZz6u9vUrNzW0qK7tZsVhl2DUzprx8n0aNelH79/2jvO9QYeFcrVhxleoOnqlbJ34w7Ho4SSOHrZZUqIKSa8KuAiBiGPrOsIKyxZIrUVfL3WFXCUQs1k8VFV/U4CGvaPXqm9TeXq3mpn/W/n2z1NjwFVVVbVe2DIgnEm1qb39cB+sW6cILvqehQ95USclHNXDQH1Qz8JeqOzhRx/6JHIgi5+IaNXS18osvl4tVhV0HQMTwFaYMi8X6q6DkY+pue0BF/b4adp3AOFeg/bVTtb92qj7x8dlqbb1X7e2/1ZxzW9XaOkDNTQ0qKblW+QXjw66alkSiScOGrtLgwWu1b+8/SupQLDZEb2/6gHbvPlef/OTnw66IUzR00EYVFbapsPSmsKsAiCBOyaWx9lTvLy2p1wfm/Yfe3j5Xz/7PORnN6qv7M5GVF+tSUfGLGn/GOg0evEfOebW0DNTOncP1zp7Rcm6GEonCSHQ9+tqIEf1UU7NJgwe9pZqat5WXF1dLS4UO1k/RgdpJqm8Yq337aiPRNReyMtV19pS71b+yQX948as6/MX3qHa1nmWpa5BZdOWUXM5ra6/WO/snaeyIlSosmKiu7qKwK4WiJ1GorVvP1tatZ2v06FINGrRGA2s2auLEtzRp0htKJB5XY+MoNTSMVVPzMDU3Fai1rTzglgmVlDSosnKXRo3coJqB+zSg+oCc8+rorNDu3XO0dt1w1dUN0fvfJxB2VZTVatSwXXr59TliUgHAsURiw5Stp+SOvtbTNUutdR/SvPM2ad3mK3L+BMNNNx259tOf3KWq/ts1f36JiopeUHX1UkleM6ZLXV0lKq+YpYKCycrPG6OlzzWqo6NKN9xwo2KxslPs6nXzzR9WIrFf8fhOxeObtHHDMpWX16qysuHdn14ejxeqqWmEKvp9XMXFl6ugYLrGjcvTxreXaMgQTqFk0+mc9sa/VUdzvg40Xhr5rtmQZalrkFl05ZQcJOUVTlV+ybUaP/pJbd15Xth1IqUnUaiDB89UZeWtknqHqePx9Vq27G71q9irsrJmtbb8WFKXZs7ovWff3u8pFqtWLDZYLlammTMOKd5TpIaG1XKuWPLdmjJ5vVwsrvqDy+R9XAnfqIvmbVFRUZP27/u793To379Sra2DVFr6IeUXnKnCwul64IEV8j5PU6beGujzQLASPfXqbntYO/dOU1d3WeobAOQkNkwBKq74qrpaH9fEcc9L+suw60RWLFaqwsJZ2r37LUnSnPNulfc9SiQO6LHH7lJxcaPmzRurnvguJRJ1SvgWFRTsU3Fxozo7D0q+Q1Kh+vfvUiKRp3g8Lufy5WKVamgYrc7Ofpo2/QrlxQYpL3+k8vPH6yc/+bUk6Zxpt77bw/tXQ/jsEbTutvsldWrLzvPDrgIgwhj6TmNtX2RNHP2gzhq/QX946Utqa+8f6a4MD/JcopjVl12HD++vBRf9u+oPjdAjT14R6a7ZlGWpa5BZdI320DfTjQFb+eZsee909rilYVcBct7YEStVVNimDVsvDrsKgIiLxLfkcmHo++jrW3efrzPHLNek6f9XeQVnRrprEFmWugaZZalrkFl91dW5uKad/bBi+Rdo4fV/r4YId822LEtdg8yia7SHvvkKUwje3jZPcqXqbP5O2FWAnDVm+OvyiX0qLP/zsKsAMIANUwi6ustUWPZpxTueVE/X6rDrADknL69LZ417TnkFs5RfdEnYdQAYwIYpJEXlt8nFqtXR9C/KlvdWA6wYP2q5SoqbVdTva3KO9/sDkBqn5NJY29dZ40au0PSzn9Bvn7lGu/aMinTXKN+frVmWugaZdbr3F+S366p539Ge/cP0+vo/i3TXbM2y1DXILLpySg7HsW33bLW09dfc2S8qFusJuw6QEyaMeVGFBV165fU5YVcBYAin5NJYm4ms7o6xaq//lOafv0nnz/+7tO8PsmtU78/WLEtdg8w6nfsTPXVqqf22du2ZqoLiKZHums1ZlroGmUVXTsnhBAqKL9fufVM0cewyJXr2hF0HyGqdzd+VfKfWb7k07CoAjGHDFAFvvX2VJKmz6V9DbgJkr57udepue0CFZbeopa0m7DoAjGHoO421mcyaM/1lzT5nlV5YdYtqD46PdNeo3Z+tWZa6Bpl1avcP1kWzf6x+5bV6+oUvadfuQxHumv1ZlroGmUVXhr5xEla9OUvNrTWaMekx5eV1hl0HyCrDBq3XwOrtWrf5MnXHS8KuA8Aghr7TWJvprMGj/kttBz+qG6/dpwcfGR3prlG6P1uzLHUNMivd+/NiXbpg1m/l3Jmaf/n3dLHLj2zXXMmy1DXILLoy9I2TlF80RwWlN6ur9V4NqNoedh0gK0wa/0f5nl0qrvwnOReJ/0YEYBAbpogp7vd3cnkjNHPyY4rFusOuA5hWXblT40cvV0HpJ5RfdH7YdQAYxtB3GmuDyho0YLPmzfqJXl09W7v2XxvprlG4P1uzLHUNMutk74/FunXx7P9UfkFcS1d8UfGe4sh2zbUsS12DzKIrQ99IU+3B8dq45UzNnPqa+lfuCrsOYNLZ455T/6pGPbf8kvdslgDgVETiG/oMff/ptZ/d364Rw+7UZRc+pfKBT8jFKiPbNez7szXLUtcgs07m/p6u1Wqt+wdtf2eGuhNzIt01F7MsdQ0yi64MfeMUdMdL9MqbN8r37FV7498qCt86BSzwvkvtjX8jF6vRWxsXhF0HQJZgwxRhDYdGqqjiq4p3PKHu9l+GXQcwobP5u0rE16u46p/5mUsA+gwbpogrLP+c8govUMehv1dP98aw6wCRNqBqh7pa/ksFpYtUUHxl2HUAZBFOyaWxNqys4sJmXXbBneqOF+vBR69Td7wwsl3DuD9bsyx1DTLrePcfrNupj334IeXn5enZ5Z9XvKcosl1zPctS1yCz6MopOZymjq4KvfLmjSovPahLL1wqKfxNLhAtXpdeuFQVZc1aueYGxXuKwi4EIMtwSi6NtWFndTYP0vgx/6qW9h2af/nXIt01yPuzNctS1yCzjvn/jZYfqbNpi9a8faU+fN03It2VLFtdg8yiK6fk0EcKy/9Ce2sn6pyJv1dP15th1wEiId65XJ1N39I7+8/W29vnhV0HQJZiw2SIczGtXHO9OrrK1NbweSUSDWFXAkKV6Nmj9obPK5Y/VqvWXC/JhV0JQJZi6DuNtVHJGlyzT9cteFQHG0fpxVW3aO/eA5HtGsT92ZplqWuQWYevDRtao/lz7lFFWZ2WrrhNm7f2RLarhecaZJalrkFm0ZWhb/Sx/XVD9NrahRpUvU3nTHwy7DpAKKad9YSqK9/RqjXXq6VtYNh1AGQ5hr7TWBulrMs/cIc6Dg3UGaP+W3PnVGvLzgsj29XSc41SlqWuQWYtWbJE40e9pLEjV6qw/PO66oN3RLrr6dyfrVmWugaZRddoD31HYsOEU1PU7w4lenZq2llPqrOrPOw6QCCGD16jc856SvnFV6uo4n+HXQdAjuBbcoY5l6eS/t/TgfrRmjX5N+rpWh12JSCj4p0rNHvqr1XXMEol/f9DzuWFXQlAjmDDZJxzRXp59SJ1dJWrrf7PlIhvD7sSkBE93RvVVv8ZtbZVa/nrH5dzxWFXApBDOCWXxtooZ/WvrNcNVz+meE+hnn/lM9q+oy2yXfv6/mzNstQ101ljR5fo4vPulpPXL393nVpaKyLb1dJz5blEK4uunJJDABoOVevF125WYUG7Lpq9RCXFbWFXAvpEUWGHLpz5UxXkd+ql125WS2tF2JUA5KBIDH1zSq5v7r/uhlsV77xSBfU36yMf/J2Wvfpn+vgnotnV0nPluYSX9bP7f6iLZj+iyopDKh3wY13/0XmR7WrpuYadZalrkFl0jfYpOb7ClGXyi+aotPrHKitp0NyZP5VPtIRdCTglPtGoi2bfp4qyAyqtvlv5RbztCYDwsGHKQvlFF+rl1f9LlRX71Fb/GflEe9iVgLT4RKNaD35cFWUHtOKNm5RffEnYlQDkOIa+01hrKWvfvn2aMPZtXTHvWdU1jNby1z+heE9RZLuezv3ZmmWpa19mjRrZT/Nm9X5l6YmlC7Rrz6jIdrX0XKOUZalrkFl0ZegbIdm07Uy9+tZHNaBqp+bOuk8F+XylCdFWWtKqi2bf++5XlnbtGRV2JQCQxNB3WmstZR2+dsWCO9TdfqVisdu18KrH9PizV6ujs18ku1p4rkFmWeraF1kP/eLfNW/Wz1Ve1qnS6p/q6g/P1f6D0exq6blGMctS1yCz6MrQN0JWULJApdX3KNGzXZfMuVvlpQfCrgS8R0/3Jl187j0qLOhQ6YCfK79obtiVAOA92DDliPziS1RW80vFYnFdPOce3kYFkRHvel1tB2+Ucwkte/XPlF84I+xKAPAnGPpOY62lrOPd3966QR++4rcqKenUijdu0oH6MyLbNdezLHU91azhg9/S7CmPqKOzQo/8/oNqaq6MbNcw7s/WLEtdg8yiK0PfiJBDzVV6+Kkb1NZepQtn3q8RQ94MuxJykteEMS/ovGm/VEPTMC19+TY1NVeGXQoAjouh7zTWWspKdf+ICc+orf42zTnnV+pXPl/rNl8W2a65mmWpazprf/KTuzXj7N9q9PA3lF98jcZO+neNm1wUya5h35+tWZa6BplFV+ND3865kc65pc659c65tc65LyWvVzvn/uCc25T8d/+j7vmac26zc26jc+4DaTVCIFysSqUD7ldB6SKdNW5Z8qeCHwq7FrJcIv6OLp7zI40e/oYKy7+kkv7fl3NFYdcCgJRO5ltycUl/7b0/W9L5km53zk2SdIekZ733EyQ9m/y1kr+3SNJkSQsk/dA5l5eJ8jg9zhWqpOrf9NrahRpYvV2tddcrEd8Rdi1kqXjncrXWXavyknq99NonVNzvr+UcUwEAbEj5t5X3fq/3/rXkx82S1ksaLmmhpPuSy+6TdF3y44WSHvTed3rvt0naLGlOH/dGH9r+ziy9sOoWJXoOqOXAh9Td8WzYlZBVvDqbf6C2gzfJxfrpuVdu0766iWGXAoC0pHVKzjk3RtIySVMk7fTeVx31ew3e+/7Oue9LWuG9vz95/R5JT3rvf3W8P5dTctG4f9zYQp0/7UFV9dunDVvna+mLk+R9LJJdcyHLUtfjXW+o365LL1yqcaO2adfeKXpt3UK9805DJLtG8f5szbLUNcgsukb7lNxJD30758ol/VrSl733Tc654y49xrU/2ZU5526TdJskDRky7GRrIIPa2qv13Cuf1bSzntBZ45apX9kmPfvi5ZKGpLwXeL+B1Vt01dxfqaSkXas3LNCWnRfo2H89AED0ndSGyTlXoN7N0s+89w8nL+93zg313u91zg2VVJu8vlvSyKNuHyFpz/v/TO/9XZLukqSamrGeU3JRuv+z6m57RAO7/0aLrv2lKmr+RQUlH5FzLoJdszfLUtejry9evEidTf+irtb71NRSo+df+aSuu+HvdFEEu/K/YThZlroGmUVX+6fknKR7JK333n/3qN96TNLi5MeLJT161PVFzrki59xYSRMkvZJWK4SuoPR6PbP8djU2DVFH41fU0fhXnKJDSgOqdqi19gPqav2xCss+pT+u+As1Ng0PuxYAnLaTOaIyV9LNki5zzr2R/OeDkr4t6Urn3CZJVyZ/Le/9WkkPSVon6SlJt3vvezLSHhnV3lGl/1n5KRVVfEXd7Y+qpfZKDanZGHYtRJBPtOmcib/T/HPvlVdcpQN+puLKf1AiURB2NQDoE7w1ShprLWX1ddeqfu9o1uRHVFlRqw1bJmrTjhvUHS+JZNdsybLSdWD1Vs2c9KjKShv05vqp2rbnWvX0FEWya9BZlroGmWWpa5BZdM2SoW/ktsam4frjij/XiEFPaNbUVRo9/Pt6fd21HA/PYfn5HZoy4WmNG7lSLa3VeuSp67S3dpiGDOEHUQLIPpHYMPHWKNG7//hr89XcNltXXLRUF878mfJLrtVvn5qg9s7KCHa1nRXdrvdq1LDVOvecX8kn6lRY9lkNHfJV+Rd/oSFDcvm52O4aZJalrkFm0TXaQ9+R2DDBlsbmYSob+Lg6m3+grpY7deW8J7Vx63x5fxNvc5Hl4l0rdel5d6l/5R7F8maouPoe5RVOC7sWAGQc70uAU+JckYr7fUXlg5Zqf90ETZ7wrFprr1K8Y1nY1ZABiZ49amv4otrqblBxUbNefesjKq15hM0SgJzB0Hcaay1lBd115LCduuSC5aooO6g9tWdp7aYrtGlLIpJdrWRFoWtd3S7NmPy6ZkxZLSevTTsu1LIVExWPF+T0c8nGrkFmWeoaZBZdGfpGDti1Z5SefWmmJox5UWeOfUFXXPgDjRoyQa+uPlfiJ4Wbk5fXqXEjX9GCi15QaUm7du2dqrWbrlBbR3/F4/vCrgcAgYvEV5hqasb6gwe3vefarbcu0cUXZ+fgWRBZYXZNJBrU1XKn2g7do5jrUVH5TSqq+JJieUMi1zXKWWF0XXzLjepq+6m6Wv5LPlGv/XVnaN2Wy7Tw+r+PzOfF/4b2syx1DTKLrpnNev75Px36XrLkU3yFCeGJxfqruN/X9ZvHKzRx3PM6Y9RD6m77lQpKP6bSkhq1tfcPuyLep7CgVeNHL1fz/u9I/pDyii5WUcWX9eLTb4VdDQAigQ0TMqajq0KrN1yjabO/o86WH6i77Re6am5cu/ado57uecorGB92xZyXiO9SV+sSLZi/RHmxuPKLFqiw/HPKL5yZXMGGCQAkTskhALH80Sqp+jeVD35BW3adp+GD16r1wOVqq/+s4p0rJIX/beHcktCQgRvUdvBWtdTOU1frvdqz/2w989IXVFr930dtlgAAh0ViholTctG7P5NZJcVtumDWNo0d+YqKCtvV0FiltW9PVkPL/HffbiUqXcPM6uuuhQVtGj18lUYPW6F+5c1q76jQjndmatvu2dq2o71Ps6J8P13Dz7LUNcgsunJKDniP9o5SrdtyuTZuu0jDh6zViMEvad6cF9XT87J275uqrbtnq+HQiLBrZgmvoYP2aubk5Rox5C3l5cX1zr5hemnlhWrvPl/e5yXXtYfaEgCiLhIbJt4aJXr3B921smKvFlx+SKPzf6PRw19XLG+M1r09Wrv2TdVHboxO1yCzTvV+770S8XXqbvuNGuseVGnJIcmVqaDkYyosu1UvP72iz7sG8XnRNXuyLHUNMouumc3irVGQFQ41D1VJ1ddU3O/r6m5/Qt3tj2niuGU664zn1XLgORWU3KCCkg+GXTPCvPqV16qj6TuKd/xOifhmSfk61DJOazddocuu+ie5WFly7YowiwKASWyYECku1k+FZYtUWLZIP3/gPzViyBrNmLpbnU3/qM6mf9Sl5w/V3tqz1NM9R7H8s+WcC7tyaLzvUk/X64p3LtWVcx9SRVmdulqc8grPU3Hlp5Rfco2WP/2oJB21WQIAnAqGvtNYaykr27qWl9Zp2KD1qql6U4MH7pdzUlt7pfbXTdCBhrFau6FM7R2lWf5cEqqs2K/Swtc1YuhuDR28X/l53UokYtqzf6i27DhDLR3nqbOrIvCu4T6X6GZZ6hpklqWuQWbRlaFv4LS1tNXo7e0Xadm+CSopbtM5kxs0dOBGjRjylsaOXKk550gNjVVqaJ6gA/Vj1dA0TL0/rsDuV6Dy87s1sPqAxo/erP6V76im/3YVF7VKkg42VGv77pk6UD9OB+rHavc7jZKkIUMqTvAnAgBOVSQ2TAx9R+/+qHe99Mrea97HleheqxUv/acG9t+mcaPWadzIVyVJXeeXqOHQMI0cs0B5BVMVyz9T9z/wvLzPi9xzeeBnP1C/8lpddYVTT/dG9XS9pp7u9XKu9yvALm+k8gqvUH7RfD38m33q6KoI/X8DS68XukYry1LXILPoytA3kDHO5SuvcJo2bZ+nTdvnafHiTyjRvU493W9p29pfq3+/Pepq+W9JcUnSwstjam2vVlv9C4rlj1csf6xisaGqKDug9o5+GevpvZdP1Mv37NbwwWtUVlKv9sYNSsS3KxF/W9dcWidJ6jgkyfVTXsFUbdg6Xw2HRuiqq/9asbyad/+sjq4lGesJADg2NkzIKs4VKK9wmvIKp+n1db2bpMWLFynRvVE98U1647XfqKKsTpWVWxXv+KMOb6SunNt7f9Pe7ymWN0QuVqULZhxSd3ex2hs3y8Uq5VyJ5Ao0ftQqeTl1tUryXt536KxxK5SX162OQ9vlfZe8b9LcWWtUVNCm5n3fl080SOqWJJ03rTcr3jFAsbxRyi++XKteb1RTy2At+OAX5GKD5ZzT+i1LJOk9myUAQDjYMCHrOVf87iZq3eYWSdLZM26V993yPXuU6Nmn55b+QiXFhzRzxnD5nn3yiSaVFDWrouyA4u075X2TpIQk6Zyzev/cjkNPvpsxabzUk8hTV9tqOVco5yqUnxdXW0eVBhZPl4sNkIvVKJY3Ur/93etqba/SzTd/7t37N+9YIkmK5b13UBEAEA2ckktjraUsuvb1/QnFXEKxWI9qa/fJOa/BgwdKknoSBdqzp07exyLSNbuz6Go/y1LXILPoyik5IAvElPAxJXry1dVdJEnq6j7ys428532sASCbRWLDxCm56N1P1/CzLHUNMouu9rMsdQ0yi67RPiXHfxYDAACkwIYJAAAgBYa+01hrKYuu9rMsdQ0yi672syx1DTKLrtEe+uYrTAAAACkw9J3GWktZdLWfZalrkFl0tZ9lqWuQWXRl6BsAAMA0NkwAAAApMPSdxlpLWXS1n2Wpa5BZdLWfZalrkFl0ZegbAADANIa+01hrKYuu9rMsdQ0yi672syx1DTKLrgx9AwAAmMaGCQAAIAU2TAAAAClwSi6NtZay6Go/y1LXILPoaj/LUtcgs+jKKTkAAADTOCWXxlpLWXS1n2Wpa5BZdLWfZalrkFl05ZQcAACAaWyYAAAAUmDoO421lrLoaj/LUtcgs+hqP8tS1yCz6MrQNwAAgGkMfaex1lIWXe1nWeoaZBZd7WdZ6hpkFl0Z+gYAADCNDRMAAEAKbJgAAABS4JRcGmstZdHVfpalrkFm0dV+lqWuQWbRlVNyAAAApnFKLo21lrLoaj/LUtcgs+hqP8tS1yCz6MopOQAAANPYMAEAAKTA0Hcaay1l0dV+lqWuQWbR1X6Wpa5BZtGVoW8AAADTGPpOY62lLLraz7LUNcgsutrPstQ1yCy6MvQNAABgGhsmAACAFFIOfTvn7pV0jaRa7/2U5LVvSvqspAPJZV/33j+R/L2vSfq0pB5JX/Te/z5VCYa+o3c/XcPPstQ1yCy62s+y1DXILLraH/peImnBMa7/u/d+evKfw5ulSZIWSZqcvOeHzrm8kykCAAAQVSmHvr33y5xzY07yz1so6UHvfaekbc65zZLmSFp+opsY+o7e/XQNP8tS1yCz6Go/y1LXILPomr1D319wzr3pnLvXOdc/eW24pF1HrdmdvAYAAGDWqW6Y7pR0hqTpkvZK+k7yujvG2mMOSTnnbnPOrXTOrZS6T7EGAABA5p3Shsl7v9973+O9T0i6W73fdpN6v6I08qilIyTtOc6fcZf3fnbvsFXBqdQAAAAIxEm9NUpyhunxo07JDfXe701+/FeSzvPeL3LOTZb0gHo3UMMkPStpgve+50R/Pqfkonc/XcPPstQ1yCy62s+y1DXILLpG+5RcyqFv59zPJV0iqcY5t1vSNyRd4pybrt5vt22X9DlJ8t6vdc49JGmdpLik21NtlgAAAKIuEm++W1Mz1h88uO091269dYkuvjg7J/WDyKKr/SxLXYPMoqv9LEtdg8yia2aznn/+T0/JLVnyKd58FwAAoK+wYQIAAEghEt+SY+g7evfTNfwsS12DzKKr/SxLXYPMomu0h775ChMAAEAKKU/JBYG3Rone/XQNP8tS1yCz6Go/y1LXILPomtmsMN8aBQAAICewYQIAAEiBoe801lrKoqv9LEtdg8yiq/0sS12DzKIrQ98AAACmMfSdxlpLWXS1n2Wpa5BZdLWfZalrkFl0ZegbAADANDZMAAAAKbBhAgAASIFTcmmstZRFV/tZlroGmUVX+1mWugaZRVdOyQEAAJjGKbk01lrKoqv9LEtdg8yiq/0sS12DzKIrp+QAAABMY8MEAACQAkPfaay1lEVX+1mWugaZRVf7WZa6BplFV4a+AQAATGPoO421lrLoaj/LUtcgs+hqP8tS1yCz6MrQNwAAgGlsmAAAAFJgwwQAAJACp+TSWGspi672syx1DTKLrvazLHUNMouunJIDAAAwjVNyaay1lEVX+1mWugaZRVf7WZa6BplFV07JAQAAmMaGCQAAIAWGvtNYaymLrvazLHUNMouu9rMsdQ0yi64MfQMAAJjG0Hcaay1l0dV+lqWuQWbR1X6Wpa5BZtGVoW8AAADT2DABAACkwNB3GmstZdHVfpalrkFm0dV+lqWuQWbRlaFvAAAA0xj6TmOtpSy62s+y1DXILLraz7LUNcgsujL0DQAAYBobJgAAgBTYMAEAAKTAKbk01lrKoqv9LEtdg8yiq/0sS12DzKIrp+QAAABM45RcGmstZdHVfpalrkFm0dV+lqWuQWbRlVNyAAAAprFhAgAASIGh7zTWWsqiq/0sS12DzKKr/SxLXYPMoitD3wAAAKYx9J3GWktZdLWfZalrkFl0tZ9lqWuQWXRl6BsAAMA0NkwAAAApMPSdxlpLWXS1n2Wpa5BZdLWfZalrkFl0ZegbAADANIa+01hrKYuu9rMsdQ0yi672syx1DTKLrgx9AwAAmMaGCQAAIAU2TAAAAClwSi6NtZay6Go/y1LXILPoaj/LUtcgs+jKKTkAAADTUp6Sc87dK+kaSbXe+ynJa9WSfiFpjKTtkj7mvW9I/t7XJH1aUo+kL3rvf58qg1Ny0bufruFnWeoaZBZd7WdZ6hpkFl3tn5JbImnB+67dIelZ7/0ESc8mfy3n3CRJiyRNTt7zQ+dcXlqNAAAAIiblhsl7v0xS/fsuL5R0X/Lj+yRdd9T1B733nd77bZI2S5rTN1UBAADCcVJD3865MZIeP+pbco3e+6qjfr/Be9/fOfd9SSu89/cnr98j6Unv/a9O9Ocz9B29++kafpalrkFm0dV+lqWuQWbRNbeGvt0xrh1zR+acu805t9I5t/I4SwAAACLhVN8aZb9zbqj3fq9zbqik2uT13ZJGHrVuhKQ9x/oDvPd3SbpLkmpqxnqGvqN1P13Dz7LUNcgsutrPstQ1yCy62h/6PpbHJC1OfrxY0qNHXV/knCtyzo2VNEHSK6eYAQAAEAkn82MFfi7pEkk1zrndkr4h6duSHnLOfVrSTkk3SpL3fq1z7iFJ6yTFJd3uve/JUHcAAIBApNwwee9vOs5vXX6c9d+S9K3TKQUAABAlvDVKGmstZdHVfpalrkFm0dV+lqWuQWbRNbdOyQEAAGSdUz0l16d4a5To3U/X8LMsdQ0yi672syx1DTKLrtl5Sg4AACBnsGECAABIgaHvNNZayqKr/SxLXYPMoqv9LEtdg8yiK0PfAAAApjH0ncZaS1l0tZ9lqWuQWXS1n2Wpa5BZdGXoGwAAwDQ2TAAAACkw9J3GWktZdLWfZalrkFl0tZ9lqWuQWXRl6BsAAMA0hr7TWGspi672syx1DTKLrvazLHUNMouuDH0DAACYxoYJAAAgBTZMAAAAKXBKLo21lrLoaj/LUtcgs+hqP8tS1yCz6MopOQAAANM4JZfGWktZdLWfZalrkFl0tZ9lqWuQWXTllBwAAIBpbJgAAABSYOg7jbWWsuhqP8tS1yCz6Go/y1LXILPoytA3AACAaQx9p7HWUhZd7WdZ6hpkFl3tZ1nqGmQWXRn6BgAAMI0NEwAAQApsmAAAAFLglFwaay1l0dV+lqWuQWbR1X6Wpa5BZtGVU3IAAACmcUoujbWWsuhqP8tS1yCz6Go/y1LXILPoyik5AAAA09gwAQAApMDQdxprLWXR1X6Wpa5BZtHVfpalrkFm0ZWhbwAAANMY+k5jraUsutrPstQ1yCy62s+y1DXILLoy9A0AAGAaGyYAAIAUGPpOY62lLLraz7LUNcgsutrPstQ1yCy6MvQNAABgGkPfaay1lEVX+1mWugaZRVf7WZa6BplFV4a+AQAATGPDBAAAkAIbJgAAgBQ4JZfGWktZdLWfZalrkFl0tZ9lqWuQWXTllBwAAIBpnJJLY62lLLraz7LUNcgsutrPstQ1yCy6ckoOAADANDZMAAAAKTD0ncZaS1l0tZ9lqWuQWXS1n2Wpa5BZdGXoGwAAwDSGvtNYaymLrvazLHUNMouu9rMsdQ0yi64MfQMAAJjGhgkAACAFhr7TWGspi672syx1DTKLrvazLHUNMouuDH0DAACYxtB3GmstZdHVfpalrkFm0dV+lqWuQWbRlaFvAAAA09gwAQAApMCGCQAAIIXTOiXnnNsuqVlSj6S49362c65a0i8kjZG0XdLHvPcNJ/pzOCUXvfvpGn6Wpa5BZtHVfpalrkFm0TX7T8ld6r2fflTgHZKe9d5PkPRs8tcAAABmZeKU3EJJlyQ/vk/Sc5L+9kQ3cEouevfTNfwsS12DzKKr/SxLXYPMomt2n5Lzkp52zq1yzt2WvDbYe79XkpL/HnSaGQAAAKE63a8wzfXe73HODZL0B+fchpO9MbnBuk2SBgwYfpo1AAAAMqfP3hrFOfdNSS2SPivpEu/9XufcUEnPee8nnuhehr6jdz9dw8+y1DXILLraz7LUNcgsumbp0Ldzrsw5V3H4Y0lXSVoj6TFJi5PLFkt69FQzAAAAouB0viU3WNIjzrnDf84D3vunnHOvSnrIOfdpSTsl3ZjqD2LoO3r30zX8LEtdg8yiq/0sS12DzKJrtIe+T3nD5L3fKmnaMa4flHT5qf65AAAAUcNP+gYAAEiBDRMAAEAKfXZK7nRwSi5699M1/CxLXYPMoqv9LEtdg8yia5aekgMAAMgVmXhrlLRxSi5699M1/CxLXYPMoqv9LEtdg8yia7RPyfEVJgAAgBTYMAEAAKTA0Hcaay1l0dV+lqWuQWbR1X6Wpa5BZtGVoW8AAADTGPpOY62lLLraz7LUNcgsutrPstQ1yCy6MvQNAABgGhsmAACAFBj6TmOtpSy62s+y1DXILLraz7LUNcgsujL0DQAAYBpD32mstZRFV/tZlroGmUVX+1mWugaZRVeGvgEAAExjwwQAAJACGyYAAIAUOCWXxlpLWXS1n2Wpa5BZdLWfZalrkFl05ZQcAACAaZySS2OtpSy62s+y1DXILLraz7LUNcgsunJKDgAAwDQ2TAAAACkw9J3GWktZdLWfZalrkFl0tZ9lqWuQWXRl6BsAAMA0hr7TWGspi672syx1DTKLrvazLHUNMouuDH0DAACYxoYJAAAgBTZMAAAAKXBKLo21lrLoaj/LUtcgs+hqP8tS1yCz6MopOQAAANM4JZfGWktZdLWfZalrkFl0tZ9lqWuQWXTllBwAAIBpbJgAAABSYOg7jbWWsuhqP8tS1yCz6Go/y1LXILPoytA3AACAaQx9p7HWUhZd7WdZ6hpkFl3tZ1nqGmQWXRn6BgAAMI0NEwAAQAoMfaex1lIWXe1nWeoaZBZd7WdZ6hpkFl0Z+gYAADCNoe801lrKoqv9LEtdg8yiq/0sS12DzKIrQ98AAACmsWECAABIgQ0TAABACpySS2OtpSy62s+y1DXILLraz7LUNcgsunJKDgAAwDROyaWx1lIWXe1nWeoaZBZd7WdZ6hpkFl05JQcAAGAaGyYAAIAUGPpOY62lLLraz7LUNcgsutrPstQ1yCy6MvQNAABgGkPfaay1lEVX+1mWugaZRVf7WZa6BplFV4a+AQAATGPDBAAAkAJD32mstZRFV/tZlroGmUVX+1mWugaZRddoD31HYobpeA4dkjZuPPLrw59/qmuZWmspi672syx1DTKLrvazLHUNMouumc86HZHYMB1v6Fs69oBWqmuZWmspi672syx1DTKLrvazLHUNMouu4WSdrIzNMDnnFjjnNjrnNjvn7shUDgAAQKZlZMPknMuT9ANJV0uaJOkm59ykTGQBAABkWqa+wjRH0mbv/VbvfZekByUtzFAWAABARmXklJxz7qOSFnjvP5P89c2SzvPef+FY6493Sk7604n2k7mWqbWWsuhqP8tS1yCz6Go/y1LXILPoGnxWFE7JuWNce8/OzDl3m6Tbkr/sXLLkU2sy1MWiGkl1YZeICJ7FETyLI3gW78XzOIJncQTP4r2O9TxGn+zNmdow7ZY08qhfj5C05+gF3vu7JN0lSc65lSe7w8sFPI8jeBZH8CyO4Fm8F8/jCJ7FETyL9zrd55GpGaZXJU1wzo11zhVKWiTpsQxlAQAAZFRGvsLkvY87574g6feS8iTd671fm4ksAACATMvYD6703j8h6YmTXH5XpnoYxfM4gmdxBM/iCJ7Fe/E8juBZHMGzeK/Teh6ReC85AACAKMvYT/oGAADIFqFvmHL9LVScc9udc285595wzq1MXqt2zv3BObcp+e/+YffMBOfcvc65WufcmqOuHfdzd859Lfk62eic+0A4rTPnOM/jm865d5Kvjzeccx886vey9nk450Y655Y659Y759Y6576UvJ5zr48TPIuce20454qdc68451Ynn8U/JK/n4uvieM8i514Xhznn8pxzrzvnHk/+um9fF9770P5R70D4FknjJBVKWi1pUpidQngG2yXVvO/av0m6I/nxHZL+NeyeGfrc50uaKWlNqs9dvW+xs1pSkaSxyddNXtifQwDP45uSvnqMtVn9PCQNlTQz+XGFpLeTn3POvT5O8Cxy7rWh3p/xV578uEDSy5LOz9HXxfGeRc69Lo76HL8i6QFJjyd/3aevi7C/wsRbqBzbQkn3JT++T9J14VXJHO/9Mkn177t8vM99oaQHvfed3vttkjar9/WTNY7zPI4nq5+H936v9/615MfNktZLGq4cfH2c4FkcTzY/C++9b0n+siD5j1duvi6O9yyOJ2ufhSQ550ZI+pCkHx11uU9fF2FvmIZL2nXUr3frxH8RZCMv6Wnn3KrkTz+XpMHe+71S71+WkgaF1i54x/vcc/m18gXn3JvJb9kd/pJyzjwP59wYSTPU+1/QOf36eN+zkHLwtZH8tssbkmol/cF7n7Ovi+M8CykHXxeS/p+kv5GUOOpan74uwt4wpXwLlRww13s/U9LVkm53zs0Pu1BE5epr5U5JZ0iaLmmvpO8kr+fE83DOlUv6taQve++bTrT0GNey6nkc41nk5GvDe9/jvZ+u3neQmOOcm3KC5bn4LHLudeGcu0ZSrfd+1cnecoxrKZ9F2BumlG+hku2893uS/66V9Ih6vyy43zk3VJKS/64Nr2Hgjve55+RrxXu/P/mXYkLS3TryZeOsfx7OuQL1bhB+5r1/OHk5J18fx3oWufzakCTvfaOk5yQtUI6+Lg47+lnk6OtirqRrnXPb1Tvac5lz7n718esi7A1TTr+FinOuzDlXcfhjSVdJWqPeZ7A4uWyxpEfDaRiK433uj0la5Jwrcs6NlTRB0ish9AvU4f+zJ12v3teHlOXPwznnJN0jab33/rtH/VbOvT6O9yxy8bXhnBvonKtKflwi6QpJG5Sbr4tjPotcfF1477/mvR/hvR+j3n3EH733n1Qfvy4y9pO+T4bnLVQGS3qk9+9D5Ut6wHv/lHPuVUkPOec+LWmnpBtD7JgxzrmfS7pEUo1zbrekb0j6to7xuXvv1zrnHpK0TlJc0u3e+55QimfIcZ7HJc656er9cvF2SZ+TcuJ5zJV0s6S3kjMakvR15ebr43jP4qYcfG0MlXSfcy5Pvf/B/5D3/nHn3HLl3uvieM/ipzn4ujiePv37gp/0DQAAkELY35IDAACIPDZMAAAAKbBhAgAASIENEwAAQApsmAAAAFJgwwQAAJACGyYAAIAU2DABAACk8P8BpOP0n4U1jewAAAAASUVORK5CYII=\n",
      "text/plain": [
       "<Figure size 720x720 with 1 Axes>"
      ]
     },
     "metadata": {
      "needs_background": "light"
     },
     "output_type": "display_data"
    }
   ],
   "source": [
    "# We can also use the Flopy PlotMapView capabilities for MODFLOW 6\n",
    "fig = plt.figure(figsize=(10, 10))\n",
    "ax = fig.add_subplot(1, 1, 1, aspect=\"equal\")\n",
    "modelmap = flopy.plot.PlotMapView(model=gwf, ax=ax)\n",
    "\n",
    "# Then we can use the plot_grid() method to draw the grid\n",
    "# The return value for this function is a matplotlib LineCollection object,\n",
    "# which could be manipulated (or used) later if necessary.\n",
    "quadmesh = modelmap.plot_ibound(ibound=ibd)\n",
    "linecollection = modelmap.plot_grid()\n",
    "contours = modelmap.contour_array(h[0], levels=np.arange(90, 100.1, 0.2))"
   ]
  },
  {
   "cell_type": "code",
   "execution_count": 20,
   "metadata": {
    "execution": {
     "iopub.execute_input": "2022-03-07T20:05:46.002957Z",
     "iopub.status.busy": "2022-03-07T20:05:45.991085Z",
     "iopub.status.idle": "2022-03-07T20:05:46.252146Z",
     "shell.execute_reply": "2022-03-07T20:05:46.252583Z"
    }
   },
   "outputs": [
    {
     "data": {
      "image/png": "iVBORw0KGgoAAAANSUhEUgAAAioAAAHdCAYAAAAzT1KPAAAAOXRFWHRTb2Z0d2FyZQBNYXRwbG90bGliIHZlcnNpb24zLjUuMSwgaHR0cHM6Ly9tYXRwbG90bGliLm9yZy/YYfK9AAAACXBIWXMAAAsTAAALEwEAmpwYAABbg0lEQVR4nO29e7wlVXXv+x17d9M8RRpobOhGSEQiEMXHIT6iIaKCiBqToxdPkssnEvF4MUpeBvTmSE4Oieadzycx95CDNyTGGE5MIkGgQRI0Xl9pjQ+QGE1EJRCQlxEfDb33uH+sWrtr1apaq56r5qz1+/LZn941e9QcNdfaezO76rvHMHdHCCGEECJEVvq+ACGEEEKIIrRREUIIIUSwaKMihBBCiGDRRkUIIYQQwaKNihBCCCGCZVPfFwBw0EEH+rYjDt44fmRtFYDNq2u5x2Vi6pwTem6tSbmXcU195taalLvLef/t3/79Xnc/EjGTIDYq2444mH/52KM3jv/46ucB8H++5P25x2Vi6pwTem6tSbmXcU195taalLvLeX/iNX/wZcRcSj/6MbNVM/tHM7smOd5qZjea2ReSPw9LxV5iZl80s8+b2ZldXLgQQgghhk8VR+UNwG2p44uBm9z9BOCm5BgzOwk4FzgZOAt4u5mttnO5QgghhFgmrExlWjPbAVwJXAb8jLufY2afB05397vMbDtws7ufaGaXALj7rybn7gIudfePFM2/Y8d2/x//7WUbx/9+3+jmzGMOfyD3uExMnXNCz601KfcyrqnP3FqTcnc57yVv+pVPuPvTEDMpe0fld4A3AuupsaPc/S6A5M9tyfgxwFdTcXckYxOY2QVmttvMdvt69m+FEEIIIUrItGZ2DnCPu3/CzE4vMafljE3dtnH3y4HLAY5/7DYPSXAKNbfWpNzLuKY+c2tNyt31vGI+czcqwLOAl5jZ2cD+wKPM7J3A3Wa2PfXo554k/g5gZ+r8HcCdbV60EEIIIZaDUo7KRvDojsrPJY7KrwP3uftbzexiYKu7v9HMTgbeBZwGHM1ItD3B3deK5pWjojUNaU195h7imvrMrTUptxyV/ilzR6WItwJXmdn5wFeAlwO4+61mdhXwOWAvcOGsTYqYj2eenGWPFxkT27x95xZCCNGMSndUuuL4x25zFXzLj3GcH3/JjQD8ydXPB9g4zhvrKia2eUPIbVh0z8uVW2tS7sXN+xOv+QPdUSmBev0IIYQQIli0URFCCCFEsATx6Ecy7eyYow6/H4C779s6cZw31lVMbPOGkjsmsU+5tSbllkwbIk1k2qVnUZJmn2SvJO/K2oipO2/ohCwnCyFEDASxUdm8uhaU4FQmZpbkGqv8mY1x4EdfvAuAP/2bUW/J8XHeWJ2YJvNaw3UPUeQte05a9IU4vuf6yK01KXfX84r5yFERQgghRLDIUWkQsww+x7bk+J7Mcd5YnZim88b2eoY0b0jP6kPNrTUptxyV/gni0U+I9FnMqyufo05M6PTpx8Tu0CzSjxFCiLoEsVEJzVFpWmStiX8wywvpyhMpExPbvCHknuXQ9O2oLDL3rMJ3eWND8g9CzD3ENfWZW45K98hREUIIIUSwyFEpiOnTP+jK5+jTJVmmNaXHQnZUFpk7ZE+gj3m1puHklqPSPUE8+lk0i3qmPkSvQVSjKz8mNoZYY0gIsRiC2Kgs0lFZRJO/rGsCi3cqXvni6zdi/uxvzpoYyx6XialzTp/zVskdmx/Th/tSJmbRuWN2X/rMPcQ19Zlbjkr3yFERQgghRLBooyKEEEKIYFlKmXZRUmGM8qdk2jhyxybTdhUTsigZau4hrqnP3JJpuycIR6VLupTvhiY9evLf+PNZf7YV0+a8htVYdZy0IekOAQm4QgyfIDYqXcm0aXEW4inM1pd46jjnvvg6AN79Ny8EKDxuK6bNeQ0LTuQNtYBeWsiFOGXaOudUbcYo+VO5JdP2jxwVIYQQQgTL4B2VLp+XD83ncDzqNRkW1OvZR+4q5wzBUem6GaOcCuWWo9I/QTz6iYH+t3Mj0h7J+HjWn1VjYqbqa7Ps7ksZjyX+r4pp6habE0L0QxAbldAdlbSPAs08gaYFytIeCYThkrz8nGsB+N/XnD1xnDdWdBzampq4L2Viqpyz7I0Wy8R0OW9Vr6WtmNjmXdbcclS6R46KEEIIIYJFGxUhhBBCBItk2pIxoYiSaeF10bljmrfN3FUl3T7XPcSO0GViup5X8qdyS6btjyAclTZpS4Lra/tWpuiaWCx1BeZlkXAl4BbHCCGaE8RGpS2Ztq3OyLOKueWNtSHKjsfaKrpWRWgtE1PnnD7nnRXTtaQ7HktLuF0Xm1uUTDsrpo6AmzcWmkxbd96m3Z1DlT+VWzLtopGjIoQQQohgGZyj0nUxt7yx2Iuudb2mPuYNIXfabRnKmurmjt1RqTvv0JwK5Zaj0gdBPPrpm0Vt1Wb5J9nPu8k/+7hMTN0iYX3N2yd1mjwuq9cyVOSxCNGcIDYqfToqVYu5pceq+gez/JO8sTb9Ewf+8znvA+AvrnkRpI7zxuYdtxXT1bzjMZvx2jR1X7ooNjfLa8kbW1QhuTIxXRWSyxuLwVEpEzPLYwnVqVBuOSqLRo6KEEIIIYJFGxUhhBBCBItkWhYnFc4SZZvMWzbmyGTsa5njvLF5x23FdDVveiwm8XSWgNtk3j7XVDZmiDJtE+E2RPlTuSXT9kEQjkoT6shpi9iaFRUJ6y7f7OP8c6oXsapb+KqrecsQU4GyMsK1hNthIeFWiNkEsVGpK9POkme7KuYG3Xc5rip/1hFlHeeHUzF/mcSMx+YdtxXTZF7DOhF5Zwm4eWN1hNvYCsnBcnZu7rsjdBedm4cotPaZWzJt98hREUIIIUSwRO+o1Hm2HGvzwLb9kyMOv28j5t77Dp8Ym3fcVkzTebvyY0L2OfooJNf1msrGDNFRWXRDxCF6In3mlqPSPUE8+hkCeW5Be3PPPi66njJjsdOV6xKyLzGvkNxQHRYI+33pimX5XhaiiCA2KiE6KlWf55ct5lbVfViEf5Ie+6FzrgHgr685Z+ZxWzFN523qx6Q9F1icx5J1WKAdjyXrsMDyNERMOywwDEelzDlVPZYheiJ95paj0j1yVIQQQggRLHJUaOeZetMaKbNiuvZPysSE6qi0kbvt+ix5Y4v0RNIOy6JzdzFvldxDdFTKnBOCq7GsueWodE8Qj366pKtt2CKdlLzcZcbqJN7YtyZ/Fh63FVP2nA61i7qvZ6i+RF4NnyF7K2lCeQ8WjZwVMWSC2Kh05aikfRRop+HgeGyWk9JV88Aq/kkd58MdXnLO3wBw9TUvBoqP24ope45Ze35MVa+lC4+litcSQrPDMjFdNTssExNbs8Ouc/fR7LBMzBBzy1HpHjkqQgghhAgWbVSEEEIIESxzZVoz2x/4ILCF0aOiv3D3t5jZpcCrga8loW9y92uTcy4BzgfWgNe7+66piVN0KdN2JfbNkme7ah7YlSi7MeZweDJ2XxJTdNxWTOlzrF+RN5aGiF01O2ySu891w3LItCE0OywTM8Tckmm7p4yjsgd4rrs/ZGabgQ+Z2fgB+G+7+2+kg83sJOBc4GTgaOD9ZvZ4d19r88IXSZsNBssImI2blHl96TVY6q6pJYe0q4aIi0LNDouPh4oEWzEU5m5UfHTL5aHkcHPyMes74KXAu919D/AlM/sicBrwkaIT+pZpqxRzg/nybJPmgWlZtq4om5ZioZrAek4yds2c47ZiqpxTZ01pCbfNQnJtNERMy7YQdrPDvLEqAm5fMm2ZmD6aHZaJaXPeWXJt3lio4mmIuSXTdk8pR8XMVs3sU8A9wI3u/rHkr15nZp8xs3eY2WHJ2DHAV1On35GMZee8wMx2m9nuh/dq5y+EEEKIaSoVfDOzRwN/BfwUIzflXkZ3V34Z2O7urzKz3wc+4u7vTM65ArjW3d9TNG/ojkrVBoNNmwc2diq8R5ckkHk3xqy7YnNtNEQMyRNp6rGE6qiE2OywTEzb8w7ZE+kztxyV7qn0Wz/u/iBwM3CWu9/t7mvuvg78IaPHOzC6g7IzddoO4M7mlzpMPPVfg0nwscNRchqv+bGe+siOVYmp+lGb7GtT47UqnnraXar6XrayxpbwzH/LRCjvQZcs4/sqhsFcR8XMjgQecfcHzewA4HnA28xsu7vflYS9DLgl+fxq4F1m9luMZNoTgI/PyrGsjkrV4m1VCrXNcz4cOPucqzdirr3mJZAayzt24KwX7Tvn+veNYsZj2eOiGJuRpyi3lVhT0bpnFZsrW0iuTpPHWR5L280O23BUsjFVmxs2LSTXl6OSjWlaJK6tmC7nrdrIsK0YOSpyVOpQ5rd+tgNXmtkqozswV7n7NWb2J2Z2KqN/iNwOvAbA3W81s6uAzwF7gQtj/o0fIYQQQvRHmd/6+Qzw5JzxH59xzmXAZc0uTQghhBDLzuC7J4cu07ZSoMyri6deIibveGvqnPszY9njWTFVr9cqXm/pNXVQSC49Nk+mDbkrc9UuzDHLtEVdmIck0zbpuNxWjGRaybR1CKIpYZu0se1qqzNy3pmNirclf84r1JYVA33On9lzZx23RZk82TXMW1OtcmWe83q2WPesztdP//90GKEuzMNGYq2IhSA2Km3JtGl5tqvOyOmxWZ1x0+IszC/mlh4rKt5WtlBbGVG2rBj7guT4hsxx3lidmBtqCLhFayor3DYpEpc3Vla4rVMkrmpRuDpF4vLG6hSFa7src18ybfY4LdfCMGTavHMWURROMq1k2jpU+vVkIYQQQohFMjhHpeuGg2XmyfooML+YW95Y1/5JFd+kin/S1bxteyx1isTljdVpblilSFxInsisonBDclSKnBUYjqNSpZFh3lhInkifueWodE8Qj37KEvoz1VauLsdJKZO3jn9SNNes4/Wcc7JjZWLquDAL81iy74GclQ2y/tYyOyshvS9tEfrPWLGcBLFRKeOopH0UmF/gbdGOSraYG5RzVMoUb5tXzC3tpNTxT2DkijjwvBeN5n7/+0a50scOnHH2vtw3XTuKGY9lj4tibEae8ZhRzn1p4rGULRJXtihcleaGWWcF2ikKV6dIHLRTFK5tR6VKUbi+mx124bH07b50URROjooclTrIURFCCCFEsGijIoQQQohgiUqmLSOM9SnTNumMvDE2Q54tkj89J6au9HpYMvZAwfGjU+c8mBnLHs+KKcqTHutauC1dJK6DonBZuRbaKQq3aKG1acfltmJCmHcIMm3XReEk00qmrUMQjkqf5BW1anPutpknjM47N02e9DpLcq1TSK5IaC0j084TcPOoItzWkmtTE7Yh3Nb9Gun/nxcjllWuXRYk14oQCGKj0qdMW7UzMswv8DarM3KTTshFxdzS8mxZUbZIjD397NH13HztOVPHDjzn7H1r+uC1ozWNx7LHRTGWk6eKgDteQ55wW7Vzc9UicdBOF+Y6HZfzxpp0XG67KFydjstNYyTTLnbepkXhJNNKpq2DHBUhhBBCBMvSOypVGw7OimnScHBjbI6jkvZR0jF1/JMqvsmDSe42HBWrcU76+tNraNoQsbVmhxU9ljqNDPPG2mhk2FZMnUaGbebue94hOiptF4WToyJHpQ5BPPqJlcZbvAL3IZujTDG3vPNmjRX5JuuJY1B07DkOwnpmLHucPc9z5528ljzToa2iW/Neh74ti5iLwqmRoRCibYLYqMToqMwq8FbWUUn7KDDfSZlVzC3taqR9FJh2Um669sW5voljPPuFo7G/v250vc984WjdH77u7Inj8ZgDT3/h6PX86HUjb2B8PB6znHnSeQyfupYyHku2cFzaWRm/FjDt78wrEtdlUbgyTSmbFIWr08gwPdbUUck7ZxFF4eo0MiwT08R9SXsrclTkqBTFiPnIURFCCCFEsMhRaeCoFLkEpR0Vr9ZgsEqNlDyfo4xvcmiyhq8nayg6To89Khn7j8xxemzevNlrKeuxZL2bOg0Rs+/BImqt1GlkCPNrrdRpZNhWTJ1Ghl3n7nteOSpyVGbFyFEpRxCPfobCXLcg7aQUhLblpOQdT8+b55KkMdbdNj53YM0tFTv6fByTPR6P2cRYNmZUVSV7LWU9lnnrLsO816p2rZWW1IyYnRVY7lorIb0PbaHaKmLRBLFR6dJRmfecu8hRmfc8f1bdlCoNB6s0GKxSI2Xsd8B0DZSxjzLPN3E3nvbC0eu5+7ozceApZ+17Dz55/eg9GI9lj8djBhPzAHxfkudj153FivnUtUA5j6VJrZWsszIeK1trpah55Hgs7a3Mc1Yg31HJi5lVa6VOI8O8sTqNC+s0MoR2HZUqjQzzxrpsdli11kqIjko2pmrjQjkqw3NUzOwdwDnAPe5+SjK2Ffhz4DjgduAV7v5A8neXAOcDa8Dr3X1XzrQTyFERQgghRF3+CDgrM3YxcJO7nwDclBxjZicB5wInJ+e83cxW5yXQRkUIIYQQtXD3DwL3Z4ZfClyZfH4l8EOp8Xe7+x53/xLwReC0eTkk07Yo0zYp5jYemyXPNinmlpZns+IsFImxxiFbR8ffuH8rDhvH4zFSY9nj8ZjNiBkde+611BFuqxSFm/V6tlIUztqRaasUhavTyDBvrEvxtIuicH2vqWzMEGTaJo0LJdP2K9Oe+YMH+X33r1U65xOf2XMr8J3U0OXufnk6xsyOA65JPfp50N0fnfr7B9z9MDP7PeCj7v7OZPwK4Dp3/4tZ1xCEoxID/W/n9lG3mNuksGoT0utYlp0SYzNC61rOTbjsWPbYU2PjedLzWs615Cl7ecJtVnqd99rUoXZRuKw8vTwOqSggpJ8jbSG5Nh7uvX+Nj+3aUemczdv/5TstbqbK1vKcIIiNSugybVqchfkF3rqUadPiLFQr5pYuurbutiG0wkhqTcuyn7z++TjGE8+6CYDPXH8G6xgnn/l3G+fcuusHAfieMz8AwD/t+gGAqRgDTjnzbwG4ZddzMZwnnzV6b//x+uexgm/ItjASbs18Quw19sm1MC3YZuXa8WsxqyhcUSPDrEwL5YrCVWlcWNSUEsKSaasUhZNM225RuBhk2ryYWUXhJNP2LdM6a76+iER3m9l2d7/LzLYD9yTjdwA7U3E7gDvnTSZHRQghhFgCRmUfvNJHTa4Gzks+Pw94b2r8XDPbYmbHAycAH583mRyVko5KmaJbi3JU2inmZlMuSdpBGbskB28dvQcP3T96Dw7c+uDGOd+6/9ETY9nj9NhBydg3k+P0vGmHZV9unyokl+exFDU7TK+7qChcWUclfTwea1oUTo5K2C7JIps8xu6oVCkKJ0elX0flKU/a4n9//WMqnXPw0V+ZeY1m9mfA6cARwN3AW4C/Bq4CjgW+Arzc3e9P4t8MvArYC1zk7tdNzzpJEI9+YqXps9lil2T+eUXz5PsokFe8Ld08MM9BcWDvhFti7PXV1N+Pzh+PZY/TY2u+snFs+FTu7LFh+FRRuGnyitZNx8w+LnNOaMRcBG6ZGxcK0SeOs9byzQl3f2XBX51REH8ZcFmVHEFsVGJ0VPKclKqOStpHgfkF3m5430tYZ9rDKFPMLe2kfOy6s1jHNjwRGLkiaQfl1l0/yDrGCS/4EABfuOH7WfcVHvv8j2yc8+UbnwHAjud/DIA7bvw+gKmYFZzvSub51xu+nxVbn/BaVvANFwZGPkzaW8k6KzDtrfz9dS9iBZ8qdAfFReHKNjJMOyvQTuPCJo5KNmaWs5I31lXjwjqNDMdjTRsXVjlHjooclZDmXTQNHuf0RhAbFSGEEEJ0y+g3MLVREUIIIUSgxHhHRTJtA5m2cjEvL+6MPB6D+QXK6hVzmy7eNhZaYVqW/db9j8aBA7Z+HYBv338oYGw57D82ztnzwKMANsayx+mxAw5L5nngUAyfEnCz1zJdJM7ndmUukmmLisJV6bgcmkxb1GF5lkzbdYflJlJp0w7Lkmkl00qmnc+TnrSf77r2iErnbN9xV+8dnpfujkq2k2uHiaa76dafqkTMdDG07HFWuF2fOscmpFdnUpR1jId935fM+Pzv+OaJa8jGGM4jjOcBMnmycu04LlsUznOKwhWtcd95AaECcIWow/KwUBG4cFlIFZWWCWKjskiZNi3PzpL/6si0aVEyLc7CdIG3bHE3mF/gragz8jo2IZU6TImn624TxdzWWJkqzLbmKxz3gg8DcPsNz2SNFbad8QkA7rnpqez1VQ76wVs2zvnm353COsbm028D4JGbn8AKPhWzauscmczztZueyibWJvKspuRa2CfYZovCZQvUpbsuf/i6synqsDx+vW6+9pxeZdrscVquhfodlhct0xZ1WG4i02ZjqhaFqyPgpsf6kmmzMbPk2ryxEGXabMwsuTZvLFTpdQgyreNyVIQQQggRKA5r8e1Tls9RSTspVZ4tV3ZUfL6zUNZRKdNwMNvAL+tzeMZRgenCbI6xf+KSfOeBQ3Fgv8O+AcDDDxyCY6w++psb56w9eBAA9uhvAeAPHggwFWM4mw97CIBHHjgYg4k8aWdlfC1Qrihck8aFC3dUsscmR6UopmpRuJgdlaLGhTE7KkWNC+Wo9OuoPPGJm/3qio7K8Tv/XY5KU/rfZoVIns8x6bHkFVkb/eraSup4n5PiScG4h9c3b5yzyUfeyp69WwDY4isYPhWzAjy8nhSBcwNz9maclXVPF5obeSvZ683zT6ZdnMUUgMs6P30bFTEXgBOT6H0RXTH6uR8fQWxU6joqeU7KEByVdIG3so5KtuFgtsnfOpMNBveyslHMDUYF3fb66oST8rBvmvBP9q5v4oFn/tvGOYd9+Bj2rq/yldPuBeDYjx/BppW1qZj9bC+bTv88AHtvPpHNK2sTzspm1jYKwsGoKNyqrU80MlxhfcOxgZFns1KicWG6CNy8AnDj19iYLro3r3Fh2lmBxToq2eO0swLdNy6Uo9JNTNZZATkqclSaYqz1/s+q6gSxURFCCCFEtziwHuEtu+gdlarPlpfDUclvOJh2PtI1UmBUJ8WxKScl7Z+su7H30D0b52z6+pbRo59DHgFgyzc2Y/hUzAoOyTw8eCBm087KuM4K7Ku1km1kmF2TMb9xYZ6jUuSspF/jqo0L087KeCwbM3XcoqNS5KzA4hoXylHpJrcclf5dkq7mXbSjcsoT9/Or3ndkpXNOPvZOOSrLTlU/Is/VyIvPi5msVTLphZDUSUnXTVl3Y+/66Etkk49qnzz0yJaNMw7xFdbXja9/6wAAtq6ts7LiUzHYOnsT12UTI2dlXh2VvLXlNVrMNi6c9VqE4JKIcqhxoRDtM/IQ4/s+CmKjsqyOyjrT7gMUNyHMNiCE6SaEH77ubNZSNVNgum7Krbt+kL2+OtU88GHftFED5Zt/dwoPr2/e8E0O+/AxPPTIFnafsu9uydNu2cKePZu5bttoY/LCe/awZcsjUzEHb94zMc8BK49M5NnP9m40NoRRc8NNtjbVuDDbRDFdW2VcVyXrqKRrq4zrqpRxVNLvATnvU1lHJVtrpY6jUqVxYR+OSpGzAotrXNjUUSlqXChHRY7KsBwVWHdtVIQQQggRILqjIoQQQohgcWyjBEVMSKbNicmbpyuZtkyxsbT86eQ33kvLtOnibjBd4G1c3C3bPHA9VdBt7cGDJuTZTV/fwpqv8I2D9v0W/iHfHDkq9+83+sLf+vDIUcnGrNr6xDwr5hN5VvCpa6nbuHC6GePk6zerABxIpg1ZPJ3VuFAyrWRaybTzecITt/gf/c3Rlc55+nG3S6YV7dDWdnOyCJyxNynUtoqxvm7s2bOvmNtB6+usfnuNA7802nSsPmZ/1g5YnYpZWTUeSc1DRp4tkn/H8uxgJVjPaVw5yIWKZUdNCsNgsI9+zGx/4IPAliT+L9z9LWa2Ffhz4DjgduAV7v5Acs4lwPnAGvB6d9+VM/UGfcu084TB0GXadWyi8Nl6gUybllP3+uqUwPod3zxR4G3P3i0Txdy+/q0DNsRZGMmzB37pm3z2yi8B8L3nHc+3TjxkKuZRB+7hy/9p9C+sx/7DVg7etGcizxZ7hKOf9/GNc+58/2lssnUe/4IPAvDPNzyHVdZLybRjqRimGxWGJtOmj8djacFWMq1k2iHItNnjtFwL8Uivw5Bp93Wuj4kyV7wHeK67Pwk4FTjLzJ4OXAzc5O4nADclx5jZScC5wMnAWcDbzWy1g2sXQgghRElGJfRXKn2EQCVHxcwOBD4EvBb4Y+B0d7/LzLYDN7v7icndFNz9V5NzdgGXuvtHiuaVozKiiaOSLnzWxFFJF3hb85WJYm5711Y2fBQYOSmr317jm//+HQAOSh79ZGM2ra7znWSe/b+xmVVbn8hjhY7K15PrPRRjgI5K3jkmR0WOyvAclSJnBeJwSbqad9GOyolP3N//4OrHVjrnjOP/OQ5HJbkj8gngccDvu/vHzOwod78LINmsbEvCjwE+mjr9jmQsO+cFwAUAR29/TP0ViFZZSZ4lrzEqAbdpZQ0AYxMrK86WLY/si927wtoBq3zrxEMA2D+RabMxhrM5Nc90nkk1wzY+fONYVKOuEyCTIDz0noi2cI/z0U+pjYq7rwGnmtmjgb8ys1NmhOf9f2Xqe83dLwcuBzj+sdtcjkr3jsoyFHyTozJ5PB5LeytFjkp6LOuswHI5KkXOCizWUck7J+2tyFGRo1KVvCrgoVPpt37c/UEzu5mRe3K3mW1PPfq5Jwm7A9iZOm0HcGcbFyuEEEKIeox+6ye+Oypzr9jMjkzupGBmBwDPA/4JuBo4Lwk7D3hv8vnVwLlmtsXMjgdOAD6OEEIIIXpk9OinykcIzJVpzeyJwJXAKqONzVXu/t/N7HDgKuBY4CvAy939/uScNwOvAvYCF7n7dbmTJ0imHRGCTKuCb8OQafPOKSPTZmNCEk+XVabNO0cyrWTaOpzwvQf6b733cZXOecl3fzZ8mdbdPwM8OWf8PuCMgnMuAy5rfHWiNHkyavo4r5bYSkYdMpxVG20y1nFWgP1sb/K3+4Gtc/Dmff7Jqm1hZdV41IHJJmRtM4ZPx+AT82TzjHPPX2NOP2VL90YWQybdUVndlIWozvjXk2MjiMq0Kvg2oq3uyetuPO2F+wS83dedyRornHLm3wJwy67nsuYrfNcLPrQR8683fD+PsMqRZ3wCgK/d9FQeXl9l0+mfB2DvzSey1zdtSLEwEmMfWV+dKOa2eWVtKmY/2zsxz+aVtYk8m1jjuBd8eOOc2294Jqu2PiH/rrI+JQivmE9IxAZRdU9OH4/HhiDT5p3ThkybjZkl1+aNSaaVTBvivItmTd2ThRBCCBEiakrYADkqI9pqSkiOo+LAQYnz8c3EUTngsK9vxHz7gUNxYPNhDwHwyAMH426QFGbjwQNZZ5+zAiPfxLGJYm6GT8Ws4BPzmPlEHgP2T13Ldx44NNdRya7J8Ak3J/067Hst5KgMxVHJxsxyVtrKLUdFjsqQHJXv/t6D/Ff+6qRK55x7wu7wHRXRLWVuwpXxT8rl8onPV2w983fGJkaF2fYC2L5CbY/YyFk5YGVfMbc12w9wDt402ph40ikhG5Mu+PaIjVoNrrK+Lw/OiqVXMfp8ZeJ6p9ddbs37YuO74SnEMFGTwn6I9deTg9ioLKuj4uzzHGDkOjiTfoSzz6F4//tG55x+9j5n4eZrz2Ed23Az/v66F7HutlEIDUbF0NaxjYJp/3j981jHNgqqwaio2pqvbLgit9/wTPZmnJU1X9ko1AajYm3r2ESDwRV8KmbV1ifmWWV9o9jcl298BqupBoSwrwnhE8+6CYDPXH8GK/iUd2MlHJUVfOP1uvnakd8hR0WOStkYOSqLaYiY9lZCdUmG4Kg4JkdFCCGEEOGi3/oRQgghRJC4E0wRtypIps2JyZunK5k2LyYrco5lzwcyci3sE2zLyLTjgmkP3T96PceyKuwrAjeWWr+TJ9emCsLBqFgbMNEJGZiKMabl2XGBtz0PPApSnZJH1zLZLTlb3G28JkrItHnyrGRaybShrqnsObHLtHnnhCy9djXvomXa4045xP/vvzy10jmvPvFDkmlFO0wWQ5uWUw3bkFPHAu6sgm9juXZzSq61icJtsCdR4rbYIxvHBlMxwKSkm8pDck5WnJ1eU9G6s8fVN97xPbEVy07//7wUMeLEeUcliI1K3zJtnrTXp0w7FjevL5BpxzIoTBeByxaAg+kicLuvO5N1bENWhZGwmhZs/2nXD7CeKgr3rzd8P+vYVJdjB45+3qiV053vPw2DqRjDJyTdFfMNefafb3gOK/hGMToYFaRbSRV4++T1z8dgShBOd0vOdkoevxYGM2XaFfaJs7BPnpVMK5k2fRySTJuNScu1IJlWMu1s9Fs/QgghhAgSx1iP8Ld+5KjkxOTNE7qjkvUupguf2UQDv7SzAtPeyrcyReG+/cChAFPNA51J38RyYoAJ9yXtpIx9lINSvsw3MwXeRsXd8h2VSTdn+rUp46iUKbonRyU8n2OZHZVsjBwVOSplOPaUR/nP/sVplc656Ak3yVER85m3/80WNcvfek428Es7K+nzJseyzgpssrWNv394Y2x949gKYrLzjAu+ja97hX3F5/LWVFQUrugcKH7d4vv3hBBCNMeBdTkq9ZCjMiLPUYHiJoUw8ixg0sNIF4CDUeEzh4niaJ7TuDBbFM6xiUaGDlNF4hyb8E0Mn4oBJhoMruATxdwMn2o4mHZSsj4KjJwUYKLQXbq42/i1gOICb9nibuPXmJz3QI7KcjsqeefIUZGj0sa8i8VYi/CfakFsVIQQQgjRLbHeUZGjkhOTN0+fjkpRk0LI9y7SdVVgn78xWXOkXK2VdCNDyKu9wpRvko1Jnzc+zuaZbjg46aikfZT0mtKOStpHKXptYNr5kaMiRyWUNdU9R46KHJUy7DjlUH/9Vc+sdM4vnHy9HJXBYmBZYcKnQqacCqeckzI/fb7DsY+0s5Ic59ZamXRHpmuv5Pkm07lXU/Ok66ZMeijpz9NOSvFmuk7dlDrEd7NUCCGm0aOfmgzRUUkfj8fS3krWWYFpb2Vek0KYrq2SrasC+2qrpH2OtLMC+7yVtBfiMFHLxFMOC4w8FmDCa0kfj8fSDsrYP0nXdIH5NVJguuFgum5KtmYKtOeopH0UGL0vIEdFjooclaoxclR6bkroFuWjn/iuWAghhBC1WPOVSh9lMLM3mNktZnarmV2UjJ1qZh81s0+Z2W4zq/Z70Sm0URFCCCGWAAfWsUof8zCzU4BXA6cBTwLOMbMTgF8DfsndTwX+W3JcC8m0OTF581SWackRGn2+TJkWbOcVgIPpInDZAnDjMcg2Ltwn18K0YDuWayeF1vwicVkxNi+mqHjbeN4yxdzyZNr0uruUaeeJspJpJdNKppVMW3XeRcu0R598mJ//7tMrnfM/nvjXM6/RzF4OnOnuP5kc/yKwBzgDeIe7/7mZvRJ4sbv/lzrXHYSj0oQ+tSDrKXte1qyMmi/pTouwk0wKrAYbx+MmhXnNA7Ni7HSMZ+ZhovgcqTzpsSx5158n406fN/u4DmVzz5tkSrgWYklxtVrsnNGvJ1f+QXOEme1OHV/u7penjm8BLjOzw4FvA2cDu4GLgF1m9huMnt5U+3WjFEFsVOrKtDApaeXJtV3JtDApHs6Sa6GZTFtUAA6mBdsqjQuzciowIbDmFYnLSq8wWZgtfTweM/OJecjMa6m849wwWcytasPB8bpnybNFDQfTY0UybVqezYqz6bEieTYrzsK0PCuZVjJtmXOGINNmY9JyLYQhvQ5BpoVaTQnvnXVHxd1vM7O3ATcCDwGfBvYCrwV+2t3fY2avAK4Aai1ajooQQgixBIybElb5KDWv+xXu/hR3fw5wP/AF4DzgL5OQ/83IYalF9I5K9tnnIh2V7PP8RTkqeU5FO40Liz2WoiJxUM43mZwnO2+5a6nScDA9VuSkzHo95zkqaSel0DeZEZP1UaCabyJHRY5K+ngIjko2JiSXpKt5F+2oPObkrf5j73p+pXN+89Sr5l6jmW1z93vM7FjgBuAZwIeB17r7zWZ2BvBr7v7UOtcdxKOfRWLJf+PPQ3sumnUfyhSAG8fOO846FXlNCWd7LPmNAbOF2fJi5l/fdN75ReGmmefvlEW6iBBiaLjDWnVHpQzvSRyVR4AL3f0BM3s18Ltmtgn4DnBB3cmD2Kgs0lFJj2WdFejfUUmPzXNWIL9xYZmicDBdHG2WxzJ2WOZ5Lenj9FjRPFX8kyrF3MbrznNS5jkqaSclW9xtPCZHRY6KHBU5Km3Mu2hqyLRzcfdn54x9CKh1ByVLEBsVIYQQQnTLyFGJT03VRkUIIYRYEmLs9bN0Mm02Ji3XFsXA4mTa9Ng8uRaK5c95ReHSx+OxWcLtrKJrTWKairJFxdzS657XjXpeZ+T08XhMMm3/4qlkWsm0kmmrceRJh/uP/MnZlc75n097p7onx0Ire9B0ga+xvdoRdaTSWcJtkWxLzti8mLqibNE1zzquM0fe38dWl62vYoSiH/r/56aIAz36qU3oMm36eDyWFmzLyrTpsaxcC9OCbRWZto2icFAssGZlWxhJrzAp4FIipo4omz4ej80q5jZed/q1WFRnZMiXZ7PHZWXarBibHss7TouzkC/Kpo+LYiTTxiHT5sWkBVvJtJJp05Tp3xMa8W2thBBCCLE0yFEp6ajkxVR2VLIx3p2jUqcoXHos77io2WFVl6Suf1KlmFuZ16arhoNlYrp2VMr4J3JUwltTm/PKUZGjkuWIJxzhL/7jF1c6549O+yM5KmI2dQvAFc0167hoLO9a0rFFf877u3k0vd7gyDpKQgixYOSo1CRERyX7vLyOo5LnFpRxVIqKwmWdFShuXFinKBwUeyxFnggNY8r6J+lrG4/NKuaWHit6bRbtqKSdlFnF3OSoyFFpOq8cFTkqeYx7/cRGEBsVIYQQQnRPjDKtNipCCCHEEuB0U0K/ayTTBi7TZo/Tcm06pk5H4LziaEXCbVPpdZakW3RO9lqqFHObte7eZFprJsqWiZFMG5bQKplWMu2smEXLtFufcKQ//x0/Uumcq575PyXTDonKRbbScmVyPK9yU57QWlewLSOn1hFa68Tk6V1tFHOrM09e4btlYdnWK8RS4XJUatOlTJsnonUh00KxXAv5Mm36eDw2q8NyUZfetorCpcfyisTBfAG3akyVQm1VRNnxWFqWzRNl08fjsbQ8W6czct5YFZm2jJTdhUyblmdnibGSaSXT1o2RTNu3TCtHRQghhBABE+MdFTkqLToqRc4KVPAPZjQuLHIh2iwKV+SxzPJEmsTUKdRWNabq62klYsrMMxUTgaMSk88hR0WOihyVajz6e7b5D/yvV1Q65+pn/74clZjpZF+aLQpWYh9ZtihcGx5LV45KW1Sdt6iIXSsssMCbmhAKIcoQ4x2VIDYqMToq6bF5BeCg2C2o0rgw66xAfvGxvKJwUM9jqeq1VI1p4p9kY8oUb8set1XMLS9mlpPSpqOSdlLKFnPLi5GjIkdFjsrQHRXJtEIIIYQImBhl2rmOipntBP4YeAywDlzu7r9rZpcCrwa+loS+yd2vTc65BDgfWANe7+67piZOEaujko1pxVHJxsxwVvLGZtVaaeKxNPVEFjVv1bo0rdVIyYuZ4aS07ajUqZEiRyW8NbU5rxwVOSpZDj3xKH/65a+sdM4Np/9uFI7KXuBn3f2TZnYI8AkzG9+3+213/410sJmdBJwLnAwcDbzfzB7v7mttXnhbWPJf+tjLiCEl525hkkbOyqzT2vJYFkWd682ridKJNpJXE0cIIQIi1sq0czcq7n4XcFfy+TfM7DbgmBmnvBR4t7vvAb5kZl8ETgM+UnRCn45K+ng8lvZW6joqMO0A1GlcmD0uamRYtdYKVPNYynoiVWO68k/GY7NqonRVIwXmOyl1Gg4WxYTmqLThn5SJkaMiR0WOSnVi3KisVAk2s+OAJwMfS4ZeZ2afMbN3mNlhydgxwFdTp93B7I2NEEIIIUQupTcqZnYw8B7gInf/D+APgO8GTmV0x+U3x6E5p089eTCzC8xst5ntfnhv/7VchBBCiCEz/q2fKh8hUKrgm5ltBq4Bdrn7b+X8/XHANe5+SiLS4u6/mvzdLuBSdy989NOnTJsXkxZsm8i0ebJi42JeFRsZjsfyisJVEW5DkGnrrHtW8bauirlB+cJskmkl00qmlUzLgjjkxMf4U9/+Y5XO+cDzfrN3mXbuHRUzM+AK4Lb0JsXMtqfCXgbcknx+NXCumW0xs+OBE4CPt3fJ4ZKVWPNjJuXdRWE1PmB6Tdm/bxpT5Zw6a+qMRJ61zhMVpW/+dbSQ10kIERTrWKWPECjzWz/PAn4c+KyZfSoZexPwSjM7ldFjnduB1wC4+61mdhXwOUa/MXThvN/4iUGmzRP7ZkmFabkW2mlcOEumLSN/lpFIiwrHlRVwq8Y0mXeWKFu0przjtou55Y21KdPOkmfLyrRpcRaqFW+TTCuZtm6MZNqeC755nDJtmd/6+RD5/+i6NmdsfM5lwGUNrksIIYQQLeMRblSWvilhXkxdR6XIWYF2Ghc2cVTqxNT1WqoWXas77yz/pOvcs4q55Y217ajMa4hZ5msvNKdCjooclfRxSC5JV/Mu2lE5+PHb/Xt/77xK53z0zLf17qiohH5sFBQWq1oUrmSqmUXSyhRSmxfTdN6FUPCaCyFEbMR4RyWIjYoclRHzGheWdSHKeix1fI4q5/Q5b3qsyDfpqpjbrJiqxdzyYuSoyFGRoyJHpQ6DrUwrhBBCiAHgI6E2NrRREUIIIZaEUH7luAqSaXNigpZpy5zTgXAboky7sNzWXmE2ybSSaReVWzKtZNosB56w3b/nd8+vdM4/vugyybRVKFPgqo29YrqYVpNuymWupZPib3nyZ//70XhIv34B/OOjra+RAJbSiOz3pdiHXg1RjnDK4lchiI1KGZk2fTweSwu28+RaKBbR5sl1abkWiuW/eSJi0w7LWbkWyoudacG2rESadxyaTNvGmtou5pYem/deVumMDPPl2a46I8+K6UKUzYuZJc8us0ybFmehPaG1ixjJtP13Tw7gIUplgtioCCGEEKJ7Yvz15KgclbxngPOehbbx3DjtrJSZZ9a8TRoXNvIaPEyXJEhHpWExtzIxdRoOwnwnpauGg2ViuvY5Zjkpsa6prdxdeSJyVIblqBzwuKP9cb/16krn3PLS/y5HRUzTubeSLRI3Hut/z9o9ZV6HnpF/IYToCjkqNZGjQu7YPGclb6wrj6WOA1Impqt5i2La9E+aNBisU8wtb0yOymIclbb9kzIxclTCckmG4qjESBAbFSGEEEJ0TwC2R2XkqJSIWbSjUlRrpStfYmNshscyGEdlAf5JmZg6NVLyxuSoxL2mtnLLUZGjUoYDHne0H/frr6l0zj/98KVyVJaNOk8HF+YszPI3QvRaSvomIdVEydLVexvgUoUQPeNYlL/1E8RGZSiOSpGzAvUbF2aPyzYyzItp4mZ0XZ+ljn/S1Dfpyj8pE1OnRkqZmK4aDqbH5n3dy1GRoyJHJVxHpf9nKNUJYqMihBBCiI7xOOuorPR9AUIIIYRYEF7xowRm9gYzu8XMbjWzi1LjP2Vmn0/Gf63uJUumLRHTpkxbp3Fhk0aGbcUEWUiuoRgbgkxb5f0vE9NVw8EyMZJpJdNKpq0276Jl2v2/+xjf+dbXVjrni6/4xZnXaGanAO8GTgMeBq4HXgvsAN4MvMjd95jZNne/p85169FPCdLN0MbHdRsVTs9d73qCoabQ2uic1FhsSJ4tR973nBCiOR3cm3gC8FF3/xaAmX0AeBnwNOCt7r5nlLfeJgUC2aiELtPmxaQF27oybV7MrKJwdRoZ5o3VEW7bLo7W9bxVcrctyhbFNC3mVhTTZTG3vmTatDgLzZoHSqaVTFv3nEXMu0icWo7KEWa2O3V8ubtfnjq+BbjMzA4Hvg2cDewGHg8828wuA74D/Jy7/0Od6w5ioyKEEEKIjnGg+kbl3lmPftz9NjN7G3Aj8BDwaWAvo/3FYcDTgf8EXGVm3+U1fBM5KjVj0t5K28+s6xTzCqmJXgjzhpq7iX8yKyY2p2JeTNpHWXTuRczbdm45KnJUyrDlu47xYy67sNI5X/ovb650jWb2K8AdwEsYPfq5ORn/F+Dp7v61SheA7qgESfTeithATooQIig6uDcxFmXN7Fjgh4FnAOvAc4GbzezxwH7AvXXmD2Kj0rejkhfThqOS9xy+qifQtJEhtFegDOJ0VKo2BmwrZpaT0sRRmeWkdNVwEMoXOhyCo9K1f1ImRo5KWC7JEBwVuqtM+57EUXkEuNDdHzCzdwDvMLNbGP020Hl1HvtAIBsVIYQQQiyADu6ouPuzc8YeBn6sjfm1URFCCCGWgUgr00qmrRnTpUxbVBSuTsdlCFs8HbpMW0eMbtIJORb5UzKtZNp554QkvXY178Jl2uN3+PZfel2lc7583iXqntw1Xe0d0wWp2iwAl5+rzjnTZ0m4bZfs6ylxtj7Z7ychRFfE9/0VxEalK5k2fTweSwu2TWTabMwsuTZvrE5RuDodl4tiqgq3XYmnXQutXeVuWrytTjE3KPc1QsVzZsUsSqad1Rk5b0wyrWTa9HGZGMm08RLERkUIIYQQC6B/26Myg3dU8p6FdvFseZaz0mTevOO2ioSF4HPE7Ki00TywSjE3GI5TUaXhYJ/rjuX1lKMiR6UMW47f4dvf8lOVzvnyT1wsR0VUp60njPJYilmUf5KfW4jZ6GtE1KJeCf3eCWKjEqKjUrVxYV1HpUpRuDqNDPPG6ngsIXoiXeXuqnlgmXOaNhjsquFg3pgclX4clbST0qUn0kWMHJX+HZUAHqJUJoiNihBCCCEWgDYqQgghhAiWCB/9SKalHQlukTJtlY7LeWN1hNtQhdaucnf1ejYp5pY3Fqv8KZm2We5FCa2SaQcm0x63w7e/+Q2VzvnyBW+UTDsUFlkALj9/V/POl0pDF3DnraHP6w/7leuG9PfK+FgIsQAcPfqpyxBk2uxxWq6FbmXabExbReHqnBNKIbnxWFcdjJvG1CnmViamq2JuZWK66oxcJqapTNu06FoXMZJpw5JehyHTWpSPfoLYqAghhBBiAUR4R0WOCt08W047K23OW/acRToVIRaSS4911RiwjddzWZyKdEzVhoN9rjvU11OOihyVOmx57E7ffnFFR+X/+nk5KkMl7zn8Ir2VvJt7i7rhV8ZjqeO+1I3pk+zVhHV1i0ENB0UZ9LWxIPq/N1GZIDYqQ3RU8s5p2riwzYZzVT2WRRc+G0LuWcXb2m4e2HUxtzIxXRVzKxMjRyVuRyXtpITqkgzCUVFlWiGEEEKEjEV4R0WOCot7tty01krb19uVoxLCvKHkllPRvEZKn+sO8fWEYToqIbskXc27cEfl2J1+9M9fVOmc21//c3JUmlLnuWZ8N766oU+PZQjIPxGLQF9XYtkJYqNS11HJxsxyVvLGss4KVHu2vChHpchZgW7dh66aHTY9J4TcfTcPnDdv2/5JmZhYHJU2PJFFxGR9FFhsLZMuYuSo9F1HJU5W5gWY2U4z+zszu83MbjWzNyTjW83sRjP7QvLnYalzLjGzL5rZ583szC4XIIQQQohymFf7CIG5GxVgL/Cz7v4E4OnAhWZ2EnAxcJO7nwDclByT/N25wMnAWcDbzWy1i4sXQgghRAXcqn0EQGWZ1szeC/xe8nG6u99lZtuBm939RDO7BMDdfzWJ3wVc6u4fKZqziUybjakjei2rTFtFuI1ZaO0qd4jvZYjyp2TaZrn7LLommXZgMu3OnX7Mz/50pXO+9NM/27tMW+aOygZmdhzwZOBjwFHufhdA8ue2JOwY4Kup0+5IxrJzXWBmu81st6/XuPIIscx/MWBMynw2YyxWyqwpL0ZMk/0aj+XrXIilwSt+BEBpmdbMDgbeA1zk7v9hVvgDKO8vppbr7pcDlwMc/9htvgwybTamauPCOkXiYLHN7kIpJFc2dxeNAcvEtD1v16JsmZiuGg6WiZFMK5lWMm05QvFOqlDqjoqZbWa0SflTd//LZPju5JEPyZ/3JON3ADtTp+8A7mzncoUQQghRmwjvqMx1VGx06+RK4H53vyg1/uvAfe7+VjO7GNjq7m80s5OBdwGnAUczEm1PcPe1ohzL4qhkY6o2LgzheXksheSq5A799Qxh3rK5u2g42Oe6+349QY5K3pgclXps2bnTd7yhmqPyrz/fv6NS5tHPs4AfBz5rZp9Kxt4EvBW4yszOB74CvBzA3W81s6uAzzH6jaELZ21Slpm+Gxd2RZlCcmWKpS0yRtRDDQfbR6+i6IqQfuW4CnM3Ku7+IYq/d84oOOcy4LKyFxFrwbeixoVNnsPPKgrX1C0Iyanoet4h5e7KY2ojZhHF3MrE1Gk4mDfWt6PStOFgmRg5KmHNu3AC+ZXjKgRRmVYIIYQQC2CId1SEEEIIMQxifPQTfffkmGXavJhZReFCEPtimXdZcy96TYso5tbnuvtYU59Cq2TaYcu0++/Y6Tsv/JlK53zxTT8ThUw7eEJ6YpeVE4cg14rhIHlWtIG+dnpiqDLtIuhTps2LSQu2i5ZpszFNOy5XjZFMG3eX466/RmbJs5JpJdOWyZ0WZyEe6XU4Mm0/aZsQxEZFCCGEEAsgwo2KHJWCmFCeazdtZNhWTGzzLmvurtc0y0nR6ylHpWzutj2RMjEhzrtwR+WYnf7Y/1rNUfnn/yZHRcxBzoroi7yChKJ99KoKMZsgNipDcVSKnBVo7zl81UaGbcX03eww1tyLdkm6KuYG7TYG7MpR6aIxYBfzjsdmOSlyVMJySQbjqERIEBsVIYQQQiyACG/Ky1EpiAnxuXbWWVl07pjmXdbcXdVI6XNNfeZexJoW7ZLIUQln3oU7Kkfv9ONeU81R+fylclRERYbayFD0j2qkCLEERPi/iyA2KkN1VPLO6aJWxCJqrcRWn6VMTFeNAcvEhPg+NW0w2Iej0rVLIkdFjsrgHBVtVIQQQggRIoYq0wohhBAiZCLcqEimLYgJUcArOmcRReFim3dZc3dVzK3PNfWZWzKtZNohybQHbN/px59fTaa97bL+ZdqVPpN3QVY2rT9PPIWYLPOfEFmyXyN5/4nuMeL62dIW+hoLCK/4UQIze4OZ3WJmt5rZRZm/+zkzczM7ou4lB/Hopy2ZNnuclmuhvgyWlmuhXQGvC1mxi6JwIcqfyr04UbZMzCJk2kVLr101HIT+pNdFy7RpebYrobVMTKjzLpyWH6KY2SnAq4HTgIeB683sfe7+BTPbCTwf+EqTHIO7oyKEEEKIfMyrfZTgCcBH3f1b7r4X+AAwdjl+G3gjDbdHg3NUipwVaPaMNYTn2mXP6aIoXN9rUu5m8zb1T/pcU5+52543BJekD0ela0+kTEyI8/bhqHzXedUclc+97We+DNybGrrc3S8fH5jZE4D3As8Avg3cBOwGbgTOcPc3mNntwNPcPT1PaYJ49CPapaiZnJobLgdqJiiEyKWCd5Li3lmbKXe/zczexmhj8hDwaWAv8GbgBfUudJIgNipyVEYs0gGo6rHE5mosa+46zQTbiumqmBv0V5hNjooclaE5Kl3UUXH3K4ArAMzsV4C7gR8FPm1mADuAT5rZae7+71Xnl6MihBBCLAvd/NbPtuTPY4EfBv7Y3be5+3HufhxwB/CUOpsUCOSOihBCCCG6p6PKtO8xs8OBR4AL3f2BeSdUQTJtyZihiX1VhdsY1qTc0+LsENbUZ27JtJJpByXTPmanP+7Hqsm0t/xm/wXfdEelJEPTEdWFOV7yuhyr63GYLOu7oa/DgInwx3wQG5XQZdq8mFkdlpsKeH0V1JrVhTk2qXTIuWcVb+ujg3HXxdzyxmKQaWd1Rs4bG4pMO0uelUzbs0xb77d+eieIjYoQQgghuiXW9g1yVBrExP68PBszq7lhrGsaYu5ZxdtiXVOouZvOG6JLsghHZdGeSJmYEOddtKNy4FE7/XH/pZqj8tnfkaMiAmKe+yCHpXtmvQfZz0VY6J0RMdDRb/10ShAbFTkqs2NC8Q9ianYYa+6mzQP7/hope05ILkkb81Yt5lYmRo5KWC7JIBwVkKMihBBCiIDRRkUIIYQQQVK+I3JQSKZtEBOb2Nc0d0xdmWPN3bTLcYhrijl3V8XcysRIpg1Heu1q3oXLtNt2+uNfUU2m/fTvS6aNmmWT58p0ZU7/Of58WSXcMoXZJMqK2NHXbVzEeEcliI1KjDJtNmaWXJs31kTsC12UDKGQXJmYrnP3UZgtVJk2FOm1q3mXVaZNi7PQn9DaZ27JtN0TxEZFCCGEEN0T4x0VOSotxoT0vDyk3H0Ukut6TWVi+ijMNuTXs4/cclTmx4TgifSZOypH5cid/j0/Us1R+cf/KUelc/T8tH/quhpdxywitxgueodFlPR/b6IyQWxUunJU8s5JeyuxOipVGhnmjYXkPoTqVMSaO4Q1tf11XyZm0fM2bThYJiaGeeWoxOWoGHE++glioyKEEEKIBRDhRmXwjkreOXJUwsk9xDX1mXuIa+oz96xzYnNJ5KiEN++iHZWDjtzp3/ND1RyVT/4vOSqDQs+shRgm+t7eh/yruLEAbk5UJYiNyhAclexx2lmBxT+Hj8V9CMGpGFLuPtbUtSdSJqbLebuokVImJsR5ZzUczBuToxKWo4IT5aOfIDYqQgghhOgeybRCCCGECJcINypzZVozewdwDnCPu5+SjF0KvBr4WhL2Jne/Nvm7S4DzgTXg9e6+a2rSDEORaYvkWghbGOwz9xDX1GfuIa6pz9xdFXMrExPqvCEKrX3mjkqmPWKnn3zOT1c65x+u/NneZdqVEjF/BJyVM/7b7n5q8jHepJwEnAucnJzzdjNbbetiY8NSH0KIeND3rRgsXvEjAOY++nH3D5rZcSXneynwbnffA3zJzL4InAZ8ZNZJQ5Rp885pWhSubWEwBElziEJrn7m7EmWhP6F10bkXUcytTEyI80qmjV+mjdFRKXNHpYjXmdlnzOwdZnZYMnYM8NVUzB3J2BRmdoGZ7Taz3Q/vjfCVE0IIIWIjwjsqpQq+JXdUrkk5KkcB9zJaxi8D2939VWb2+8BH3P2dSdwVwLXu/p5Z8w/VUck7J8Tn8H3mHuKa+sw9xDX1kbvrnxFlYkKdN0RPpM/cMTkqBx++0095YTVH5WN/2r+jUuu3ftz97vHnZvaHwDXJ4R3AzlToDuDO2lfXESpYJIRIo58I+ehn5QBZloJvZrbd3e9KDl8G3JJ8fjXwLjP7LeBo4ATg4/PmW6Sjko1JOyuwXI5KleaGsTgVy567K/+kTEysjsosJ2WZHZWqDQfLxMhR6dlRIU5HZe5Gxcz+DDgdOMLM7gDeApxuZqcyevRzO/AaAHe/1cyuAj4H7AUudPe1Tq5cCCGEEOUJyDupQpnf+nllzvAVM+IvAy5rclFCCCGEaB9b7/sKqrOU3ZOzMZJpJX8OJfcQ17SI3IsWWsvEhDBvSOJpqLmjkmm37vQnPu+iSud85H//XJwyraiP1DQh+kXfg8VInh0+g3RUFsGyyLTZmKodlkOQFWORSpc1d1eibJmYEL4+qxRzg/6E1j5zd1XMrUyMZNr+C74tzW/9CCGEECI+YryjIkeFfp8BL4sDsExr6jP3ENfUdu4QPJE+c3dVzK1MjByVnh2Vw3b6qc99Q6Vz/r+//Hk5KsuOnggL0S36HstHPsqS0v+9icoEsVFZVkclL2ZWUbgYHAAIw9UYUu6heSKLzN20weBQHZUuirmViZGj0q+jYsT56CeIjYoQQgghOsZdMq0QQgghwiXGOyqSaQlPgotdVgxh3mXNPcQ1Nc0dotDaZ+6uirmViZFM269Me8ijd/iTn1NNpv37v3mjZNoQCE0qC+tqhIgHfe8IMZsY76gEsVHpU6bNi0kLtn1LcE07LrcV08e8IQmtbcXE+j7FkLtqMbcyMZJpw/m5HGrumGRaHFiPb6cSxEZFCCGEEAsgvn2KHJWimJCeLYfuAIQ477LmHuKaquSOxRPpM7cclXDmXbijcugOf+ozX1/pnA9c/wtyVIQQoi5yUsoTmosneiKAmxNVCWKjIkelOGaZHRXlDmfeEHM3LeZWJmYojsoiGg6WiRli7qgcFbqRac3sDcCrGf3b4Q/d/XfM7NeBFwMPA/8C/IS7P1hn/pW2LlQIIYQQAeM1PuZgZqcw2qScBjwJOMfMTgBuBE5x9ycC/wxcUvey5agUxIT0bDkkByCWeZc19xDXNCsmVk+kj9xD9kT6zB2To/KoR+3wp33f6yqd83fvv2TmNZrZy4Ez3f0nk+NfBPa4+6+lYl4G/Gd3/9E61607KhFgTD6Lt5wxIYZG3te5vu7LY8l/QkywXvEDjjCz3amPCzIz3gI8x8wON7MDgbOBnZmYVwHX1b1kOSo5MSE5KmXOWYTHEtu8y5p7KGuqWhMlBk9kkblnOSlD9ET6zB2fo1L5Kcq9s+6ouPttZvY2Ro96HgI+DezdyGf25uT4T6tf7QjdURFCCCGWgQ4cFQB3v8Ldn+LuzwHuB74AYGbnAecAP+oNPJMg7qgIIYQQIk7MbJu732NmxwI/DDzDzM4CfgH4AXf/VqP5JdOGL9M2aWSYNxaSKLls8mes8/aRO/TvudBzL5PQ2mfuqGTaQ47x//TUCyud87cfePPcazSzvwcOBx4BfsbdbzKzLwJbgPuSsI+6+3+tcdm6o1JEbBJaXFcrxDT6Gq5PbD+vRH90UUfF3Z+dM/a4tuYPYqMSmkybjUnLtRC+2JeWayE8UXIR8y5r7ljX1LR4W9/fc33mrtpgcIhCa5+5Y5NpVZlWCCGEEGHiYOt9X0R15KiUjAnhuXadInEQpn8wRKcihNwxrylElyQWRyUEV2NZc0flqBx8jH/fk15b6Zz3f/gX1ZRQdIOeWIuQyH496uuzGXJSRG36vzdRmSA2KnJUup+3aVG4EL0G5Y5jTTE3DwzRUWnaYHCInkifuWNzVGoUfOudIDYqQgghhFgA2qgIIYQQIkiccf+eqJBMWzImBAGv6bwhSpoxy58h5g51TaF/b8Qm04b0s3HZc8ck0x560NH+9JNeU+mcG3ZfKpk2FoYgr0loFF2gr6tuGcLPHhEQAdycqEoQG5XQZdq8mFkdlmMV+2YJt8skf8ace9FrWoQoWyYmtnnL5q5azK1MzBCF1j5zxybTaqMihBBCiDCRo1KfGByVKo0LY35eLqci7tx9rCl0nyPEeavkDsmpUO7IHZUDj/ZnPP4nK52z69O/LEdFhIWehos0eV8P+hrpFjkpolMCuDlRlSA2KnJUysUs+nl50yJxZWKG6In0mbsr/wTC+/qMed6imKbF3MrEDNET6TN3XI6KR7lRWen7AoQQQgghipCj0iBmGZ6XD9GpGHLurvwTCPPrM9Z5Z8WE7FQod+SOygHb/RmPe1Wlc3bdsthrzCOIRz+xsgzPksvUyBj+qzBM9F6GwTL8HBEBEeFv/QSxUYnRUcnGzHJW8sZieF5e55y01wLL6Yn0mbsr/6RMTAxfn6HMOx6b5aSE6lQod8yOipoSCiGEECJktFERQgghRJA4sB7fRkUybYsxQxT7mgi4sJxCa5+5uxJly8TE8vUZwrzpsZjkT+WOXKbd/zH+zGPPq3TO9V/4Ncm0YniUkTSlD7aLpOc4kDgreieAmxNVmbtRMbN3AOcA97j7KcnYVuDPgeOA24FXuPsDyd9dApwPrAGvd/ddOdNOIJm2XMxQZcWqAm5bMUORadNi7BC/RvrM3VUxN4hX/lTuuGXaGDcqZQq+/RFwVmbsYuAmdz8BuCk5xsxOAs4FTk7OebuZrbZ2tUIIIYSox9hRqfIRAKUcFTM7DrgmdUfl88Dp7n6XmW0Hbnb3E5O7Kbj7ryZxu4BL3f0js+aXo1IuZsgOwJA8kT5yD/lrpM/cXRVzgzidCuWO3FHZcpQ/8+gfrXTO9bf/du+OSpk7Knkc5e53ASR/bkvGjwG+moq7IxmbwswuMLPdZrbbIyxAk4cl/4nqWOojO9Y0pk+6WlNIaxTF6GeCCA73ah8B0LZMm/cdmbtSd78cuBzg+Mdu89CeGzbNnXZWILzn5aHk7npNaf9l0Y7KLHck1tdz2XJ3VcwtbywWp0K5I3ZUIv315Lp3VO5OHvmQ/HlPMn4HsDMVtwO4s/7lCSGEEKI1IryjUnejcjUw/mXs84D3psbPNbMtZnY8cALw8WaXKIQQQohWiHCjMlemNbM/A04HjgDuBt4C/DVwFXAs8BXg5e5+fxL/ZuBVwF7gIne/bt5FDEWmLZJrIUyxL4Tci1hTnzLtEF/PZcrdVTG3vLEY5E/ljlym3W+bP/PI/6PSOdff+Xu9y7RzHRV3f2XBX51REH8ZcFmTixoKkujCYF4xtDLF0erGiOVB3+8ieBxYj++3V4KoTDuEgm9lzmlaFE6yonIv45r6zN1VMbcyMaHKn8odsUwbKUFsVIQQQgixAALxTqqgpoQdxMw6J8Tn8H3mHuKa+sw9xDX1mburYm5lYkJ0KpQ7ckdl8zZ/5tYfqXTO9ff8P+E7KqJd9BxbiGGg72URHx5lHZUgNirL4qhkY6oWhVtmB0C5l3dNfebuqphbmZjY5l3W3FE5Kg4eYSn4IDYqQgghhFgAuqMihBBCiGAJwEutimTaDmKqnBOCMNhn7iGuqc/cQ1xTn7m7KuZWJia2eZc1d1Qy7eoR/oyDX1LpnF3/8f9Kpl12JOQJER7Z70t9n4rBEMDNiaoEsVFZVpk2L2ZWUbhlkhWVO6x5lyn3IkTZMjGxzbusuaOSaQFXZVohhBBChIlHeUdFjkoHMU3nlQOg3KHNu2y5h/BzZIg/G0PMHZWjsnK4P33L2ZXOueE775SjIqbR83AhFou+58TSoDoq9ZCjUhzTtJFhWzGxzbusuYe4pq5zz3JShvJzZOhr6jN3TI6KAx5hHZWVvi9ACCGEEAvAfXRHpcpHCczsDWZ2i5ndamYXJWNbzexGM/tC8udhdS9bjkoHMW3PO0QHYMhr6jP3ENe0iNzL8HNkyGvqM3dMjsqjbKt/38rzK53z/vWrZl6jmZ0CvBs4DXgYuB54LfBq4H53f6uZXQwc5u6/UOe6dUclAiz5TwjRHEv9J8TS0f4dlScAH3X3b7n7XuADwMuAlwJXJjFXAj9U95LlqHQQ0+W8VRsZthUT27zLmnuIa2ozd9pHgeX9OTK0NfWZOyZH5Rs8sOv9/hdHVDzt3jl/fwtwmZkdDnwbOBvYDRzl7ncBuPtdZrat8gUnBLFREUIIIUS3uPtZVc8xswvMbHdq6HJ3vzw1521m9jbgRuAh4NPA3sYXm0IbFSGEEELkkmxKLp8TcwVwBYCZ/QpwB3C3mW1P7qZsB+6pew2SaTuI6XreGGXFIQqYIeYe4prazh3C93KfuYe4pj5zxyTTdoWZbXP3e8zsWOAG4BnAm4D7UjLtVnd/Y535dUclQvIkQImBQuh7Q4ieeE/iqDwCXOjuD5jZW4GrzOx84CvAy+tOHsRGRTJtu/N2Idz2LUEq9/KuqWzuqqJsmZhl/jmi3IuZdwi4+7Nzxu4Dzmhjfv16shBCCCGCRY5KBzEhzBuLfxCL1xBL7iGuqUruWL6X+8w9xDX1mVuOSvcE8ehHtI+ey4shkv261te5EMMniI2KHJXu523a3HCoXsPQcg9xTeOxPpoH6ueIcstR6R85KkIIIYQIFm1UhBBCCBEskmk7iAl13hBFyRAEzCHlHuKa0mOxfc+FmHuIa+ozt2Ta7gnCURGLQSKiCBl9fQoh8ghioyKZNow1zRJuYxUwly13rGuaJcrmjQ3le05rij+3ZNrukaMihBBCiGCRo9JBTGzzpsfkVMSdO+Y1hfi9oZ8jyi1HpX+CePQjwmGeJyBvQNRBX0dCiLoEsVGRoxLvmkItJLesuUNcU1P/pExMbPNqTcPJLUele+SoCCGEECJYtFERQgghRLBIpu0gJrZ5m+ZeVvkzxNyhrinW741Qv+dCnHdZc0um7Z4gHBURN2VEScmTw0HCtRBikQSxUZFMu1xrairgthUzxNxD7GBcJia2ebWm4eSWTNs9clSEEEIIESxyVDqIiW3ePnKH7lTEmnuIjQHLxMQ2r9Y0nNxyVLoniEc/Yvmo47XIfWiGXnMhRIwEsVGRo6I11ZlXxeaWo+han7m1JuWWo9I/clSEEEIIESyNHBUzux34BrAG7HX3p5nZVuDPgeOA24FXuPsDRXOAHJW+5415TaH7HCE5KqG/lyHm1pqUW45K/7RxR+UH3f3U1It9MXCTu58A3JQcC9EJlvyXPc4ba+OctmL6mFcIIWKkC0flpcDpyedXAjcDvzDrBDkqWtOQ1tRn7iGuqc/cWpNyy1Hpn6Z3VBy4wcw+YWYXJGNHuftdAMmf2xrmEEIIIcSS0vSOyrPc/U4z2wbcaGb/VPbEZGNzAcDRRx/R8DKEEEIIMURaK/hmZpcCDwGvBk5397vMbDtws7ufOOtcybRa05DW1GfuIa6pz9xak3JLpu2f2o9+zOwgMztk/DnwAuAW4GrgvCTsPOC9TS9SCCGEEMtJk0c/RwF/ZWbjed7l7teb2T8AV5nZ+cBXgJfPm0gyrdY0pDX1mXuIa+ozt9ak3JJp+6f2RsXd/xV4Us74fcAZTS5KCCGEEALUlLCTmNjm1ZqGk3uIa+ozt9ak3HJU+kcl9IUQQggRLE1/PbkV5KhoTUNaU5+5h7imPnNrTcotR6V/dEdFCCGEEMGijYoQQgghgkUybQcxsc2rNQ0n9xDX1GdurUm5JdP2j+6oCCGEECJYJNN2EBPbvFrTcHIPcU195taalFsybf/ojooQQgghgkWOSgcxsc2rNQ0n9xDX1GdurUm55aj0j+6oCCGEECJY5Kh0EBPbvFrTcHIPcU195taalFuOSv/ojooQQgghgkWOSgcxsc2rNQ0n9xDX1GdurUm55aj0j+6oCCGEECJY5Kh0EBPbvFrTcHIPcU195taalFuOSv/ojooQQgghgkUbFSGEEEIEi2TaDmJim1drGk7uIa6pz9xak3JLpu0f3VERQgghRLBIpu0gJrZ5tabh5B7imvrMrTUpt2Ta/tEdFSGEEEIEixyVDmJim1drGk7uIa6pz9xak3LLUekf3VERQgghRLDIUekgJrZ5tabh5B7imvrMrTUptxyV/tEdFSGEEEIEizYqQgghhAgWybQdxMQ2r9Y0nNxDXFOfubUm5ZZM2z+6oyKEEEKIYJFM20FMbPNqTcPJPcQ19Zlba1JuybT9ozsqQgghhAgWOSodxMQ2r9Y0nNxDXFOfubUm5Zaj0j+6oyKEEEKIYJGj0kFMbPNqTcPJPcQ19Zlba1JuOSr9ozsqQgghhAgWbVSEEEIIESySaTuIiW1erWk4uYe4pj5za03KLZm2f3RHRQghhBDBIpm2g5jY5tWahpN7iGvqM7fWpNySaftHd1SEEEIIESxyVDqIiW1erWk4uYe4pj5za03KLUelf3RHRQghhBDBIkelg5jY5tWahpN7iGvqM7fWpNxyVPpHd1SEEEIIESxyVDqIiW1erWk4uYe4pj5za03KLUelf3RHRQghhBDBIkelg5jY5tWahpN7iGvqM7fWpNxyVPqnszsqZnaWmX3ezL5oZhd3lUcIIYQQw6WTjYqZrQK/D7wQOAl4pZmd1EUuIYQQQgyXTmRaM3sGcKm7n5kcXwLg7r+aFy+ZVmsa0pr6zD3ENfWZW2tSbsm0/dOVo3IM8NXU8R3A96UDzOwC4ILkcM9PvOYPbunoWkLgCODevi+iI7S2OBny2mDY69Pa4iRvbY/t40Jio6uNiuWMTdy6cffLgcsBzGz3kHeVQ16f1hYnQ14bDHt9WlucDHltXdOVTHsHsDN1vAO4s6NcQgghhBgoXW1U/gE4wcyON7P9gHOBqzvKJYQQQoiB0smjH3ffa2avA3YBq8A73P3WGadc3sV1BMSQ16e1xcmQ1wbDXp/WFidDXlunBFFCXwghhBAiD5XQF0IIIUSwaKMihBBCiGDpfaMytFL7Zna7mX3WzD5lZruTsa1mdqOZfSH587C+r7MMZvYOM7vHzG5JjRWuxcwuSd7Hz5vZmf1cdXkK1nepmf1b8v59yszOTv1dNOszs51m9ndmdpuZ3Wpmb0jGo3//Zqwt+vfOzPY3s4+b2aeTtf1SMj6E961obdG/b2PMbNXM/tHMrkmOo3/fgsDde/tgJNr+C/BdwH7Ap4GT+rymFtZ0O3BEZuzXgIuTzy8G3tb3dZZcy3OApwC3zFsLo1YJnwa2AMcn7+tq32uosb5LgZ/LiY1qfcB24CnJ54cA/5ysIfr3b8baon/vGNWgOjj5fDPwMeDpA3nfitYW/fuWuuafAd4FXJMcR/++hfDR9x2V04Avuvu/uvvDwLuBl/Z8TV3wUuDK5PMrgR/q71LK4+4fBO7PDBet5aXAu919j7t/Cfgio/c3WArWV0RU63P3u9z9k8nn3wBuY1QxOvr3b8baiohpbe7uDyWHm5MPZxjvW9HaiohmbQBmtgN4EfC/UsPRv28h0PdGJa/U/qwfODHgwA1m9omkTQDAUe5+F4x+yALberu65hStZUjv5evM7DPJo6Hxrdpo12dmxwFPZvQv2EG9f5m1wQDeu+TxwaeAe4Ab3X0w71vB2mAA7xvwO8AbgfXU2CDet77pe6Myt9R+hDzL3Z/CqHP0hWb2nL4vaEEM5b38A+C7gVOBu4DfTMajXJ+ZHQy8B7jI3f9jVmjOWNDry1nbIN47d19z91MZVfQ+zcxOmRE+hLVF/76Z2TnAPe7+ibKn5IwFubYQ6HujMrhS++5+Z/LnPcBfMbqdd7eZbQdI/rynvytsTNFaBvFeuvvdyQ/TdeAP2Xc7Nrr1mdlmRv8j/1N3/8tkeBDvX97ahvTeAbj7g8DNwFkM5H0bk17bQN63ZwEvMbPbGSkMzzWzdzKw960v+t6oDKrUvpkdZGaHjD8HXgDcwmhN5yVh5wHv7ecKW6FoLVcD55rZFjM7HjgB+HgP19eI8Q+VhJcxev8gsvWZmQFXALe5+2+l/ir6969obUN478zsSDN7dPL5AcDzgH9iGO9b7tqG8L65+yXuvsPdj2P0/7G/dfcfYwDvWwh01T25FF691H7oHAX81ejnKJuAd7n79Wb2D8BVZnY+8BXg5T1eY2nM7M+A04EjzOwO4C3AW8lZi7vfamZXAZ8D9gIXuvtaLxdekoL1nW5mpzK6DXs78BqIcn3PAn4c+GziBAC8iWG8f0Vre+UA3rvtwJVmtsroH5JXufs1ZvYR4n/fitb2JwN434oYwvdb76iEvhBCCCGCpe9HP0IIIYQQhWijIoQQQohg0UZFCCGEEMGijYoQQgghgkUbFSGEEEIEizYqQgghhAgWbVSEEEIIESz/P38I8lJde2OWAAAAAElFTkSuQmCC\n",
      "text/plain": [
       "<Figure size 720x720 with 2 Axes>"
      ]
     },
     "metadata": {
      "needs_background": "light"
     },
     "output_type": "display_data"
    }
   ],
   "source": [
    "# We can also use the Flopy PlotMapView capabilities for MODFLOW 6\n",
    "fig = plt.figure(figsize=(10, 10))\n",
    "ax = fig.add_subplot(1, 1, 1, aspect=\"equal\")\n",
    "\n",
    "# Next we create an instance of the ModelMap class\n",
    "modelmap = flopy.plot.PlotMapView(model=gwf, ax=ax)\n",
    "\n",
    "# Then we can use the plot_grid() method to draw the grid\n",
    "# The return value for this function is a matplotlib LineCollection object,\n",
    "# which could be manipulated (or used) later if necessary.\n",
    "quadmesh = modelmap.plot_ibound(ibound=ibd)\n",
    "linecollection = modelmap.plot_grid()\n",
    "pa = modelmap.plot_array(h[0])\n",
    "cb = plt.colorbar(pa, shrink=0.5)"
   ]
  },
  {
   "cell_type": "markdown",
   "metadata": {},
   "source": [
    "### Post-Process Flows\n",
    "\n",
    "MODFLOW 6 writes a binary grid file, which contains information about the model grid.  MODFLOW 6 also writes a binary budget file, which contains flow information.  Both of these files can be read using Flopy capabilities.  The MfGrdFile class in Flopy can be used to read the binary grid file.  The CellBudgetFile class in Flopy can be used to read the binary budget file written by MODFLOW 6."
   ]
  },
  {
   "cell_type": "code",
   "execution_count": 21,
   "metadata": {
    "execution": {
     "iopub.execute_input": "2022-03-07T20:05:46.257865Z",
     "iopub.status.busy": "2022-03-07T20:05:46.257130Z",
     "iopub.status.idle": "2022-03-07T20:05:46.270269Z",
     "shell.execute_reply": "2022-03-07T20:05:46.270838Z"
    }
   },
   "outputs": [
    {
     "data": {
      "text/plain": [
       "{'NCELLS': 102010,\n",
       " 'NLAY': 10,\n",
       " 'NROW': 101,\n",
       " 'NCOL': 101,\n",
       " 'NJA': 689628,\n",
       " 'XORIGIN': 0.0,\n",
       " 'YORIGIN': 0.0,\n",
       " 'ANGROT': 0.0,\n",
       " 'DELR': array([4., 4., 4., 4., 4., 4., 4., 4., 4., 4., 4., 4., 4., 4., 4., 4., 4.,\n",
       "        4., 4., 4., 4., 4., 4., 4., 4., 4., 4., 4., 4., 4., 4., 4., 4., 4.,\n",
       "        4., 4., 4., 4., 4., 4., 4., 4., 4., 4., 4., 4., 4., 4., 4., 4., 4.,\n",
       "        4., 4., 4., 4., 4., 4., 4., 4., 4., 4., 4., 4., 4., 4., 4., 4., 4.,\n",
       "        4., 4., 4., 4., 4., 4., 4., 4., 4., 4., 4., 4., 4., 4., 4., 4., 4.,\n",
       "        4., 4., 4., 4., 4., 4., 4., 4., 4., 4., 4., 4., 4., 4., 4., 4.]),\n",
       " 'DELC': array([4., 4., 4., 4., 4., 4., 4., 4., 4., 4., 4., 4., 4., 4., 4., 4., 4.,\n",
       "        4., 4., 4., 4., 4., 4., 4., 4., 4., 4., 4., 4., 4., 4., 4., 4., 4.,\n",
       "        4., 4., 4., 4., 4., 4., 4., 4., 4., 4., 4., 4., 4., 4., 4., 4., 4.,\n",
       "        4., 4., 4., 4., 4., 4., 4., 4., 4., 4., 4., 4., 4., 4., 4., 4., 4.,\n",
       "        4., 4., 4., 4., 4., 4., 4., 4., 4., 4., 4., 4., 4., 4., 4., 4., 4.,\n",
       "        4., 4., 4., 4., 4., 4., 4., 4., 4., 4., 4., 4., 4., 4., 4., 4.]),\n",
       " 'TOP': array([0., 0., 0., ..., 0., 0., 0.]),\n",
       " 'BOTM': array([ -5.,  -5.,  -5., ..., -50., -50., -50.]),\n",
       " 'IA': array([     1,      5,     10, ..., 689620, 689625, 689629], dtype=int32),\n",
       " 'JA': array([     1,      2,    102, ...,  91809, 101909, 102009], dtype=int32),\n",
       " 'IDOMAIN': array([1, 1, 1, ..., 1, 1, 1], dtype=int32),\n",
       " 'ICELLTYPE': array([1, 1, 1, ..., 1, 1, 1], dtype=int32)}"
      ]
     },
     "execution_count": 21,
     "metadata": {},
     "output_type": "execute_result"
    }
   ],
   "source": [
    "# read the binary grid file\n",
    "fname = os.path.join(workspace, \"{}.dis.grb\".format(name))\n",
    "bgf = flopy.mf6.utils.MfGrdFile(fname)\n",
    "\n",
    "# data read from the binary grid file is stored in a dictionary\n",
    "bgf._datadict"
   ]
  },
  {
   "cell_type": "code",
   "execution_count": 22,
   "metadata": {
    "execution": {
     "iopub.execute_input": "2022-03-07T20:05:46.276734Z",
     "iopub.status.busy": "2022-03-07T20:05:46.275891Z",
     "iopub.status.idle": "2022-03-07T20:05:46.287370Z",
     "shell.execute_reply": "2022-03-07T20:05:46.288208Z"
    }
   },
   "outputs": [
    {
     "name": "stdout",
     "output_type": "stream",
     "text": [
      "(1, 1, b'    FLOW-JA-FACE', 689628, 1, -1, 1, 1., 1., 1., b'', b'', b'', b'')\n",
      "(1, 1, b'             CHD', 101, 101, -10, 6, 1., 1., 1., b'MF6LAKE         ', b'MF6LAKE         ', b'MF6LAKE         ', b'CHD             ')\n"
     ]
    }
   ],
   "source": [
    "# read the cell budget file\n",
    "fname = os.path.join(workspace, \"{}.cbb\".format(name))\n",
    "cbb = flopy.utils.CellBudgetFile(fname, precision=\"double\")\n",
    "cbb.list_records()\n",
    "\n",
    "flowja = cbb.get_data(text=\"FLOW-JA-FACE\")[0][0, 0, :]\n",
    "chdflow = cbb.get_data(text=\"CHD\")[0]"
   ]
  },
  {
   "cell_type": "code",
   "execution_count": 23,
   "metadata": {
    "execution": {
     "iopub.execute_input": "2022-03-07T20:05:46.297175Z",
     "iopub.status.busy": "2022-03-07T20:05:46.296016Z",
     "iopub.status.idle": "2022-03-07T20:05:46.300363Z",
     "shell.execute_reply": "2022-03-07T20:05:46.301180Z"
    }
   },
   "outputs": [
    {
     "name": "stdout",
     "output_type": "stream",
     "text": [
      "Printing flows for cell 56105\n",
      "Cell 56105 flow with cell 45904 is -0.000285844933887347\n",
      "Cell 56105 flow with cell 56004 is -0.025019694309662555\n",
      "Cell 56105 flow with cell 56104 is -0.025019694309662555\n",
      "Cell 56105 flow with cell 56106 is 0.02505852482052262\n",
      "Cell 56105 flow with cell 56206 is 0.025058524820593675\n",
      "Cell 56105 flow with cell 66306 is 0.0003344862580433983\n"
     ]
    }
   ],
   "source": [
    "# By having the ia and ja arrays and the flow-ja-face we can look at\n",
    "# the flows for any cell and process them in the follow manner.\n",
    "k = 5\n",
    "i = 50\n",
    "j = 50\n",
    "celln = k * N * N + i * N + j\n",
    "ia, ja = bgf.ia, bgf.ja\n",
    "print(\"Printing flows for cell {}\".format(celln))\n",
    "for ipos in range(ia[celln] + 1, ia[celln + 1]):\n",
    "    cellm = ja[ipos]\n",
    "    print(\"Cell {} flow with cell {} is {}\".format(celln, cellm, flowja[ipos]))"
   ]
  },
  {
   "cell_type": "code",
   "execution_count": null,
   "metadata": {},
   "outputs": [],
   "source": []
  }
 ],
 "metadata": {
  "kernelspec": {
   "display_name": "Python 3",
   "language": "python",
   "name": "python3"
  },
  "language_info": {
   "codemirror_mode": {
    "name": "ipython",
    "version": 3
   },
   "file_extension": ".py",
   "mimetype": "text/x-python",
   "name": "python",
   "nbconvert_exporter": "python",
   "pygments_lexer": "ipython3",
<<<<<<< HEAD
   "version": "3.8.11"
=======
   "version": "3.9.7"
>>>>>>> 05b538ce
  }
 },
 "nbformat": 4,
 "nbformat_minor": 4
}<|MERGE_RESOLUTION|>--- conflicted
+++ resolved
@@ -34,17 +34,10 @@
      "name": "stdout",
      "output_type": "stream",
      "text": [
-<<<<<<< HEAD
-      "3.8.11 (default, Aug  6 2021, 08:56:27) \n",
-      "[Clang 10.0.0 ]\n",
-      "numpy version: 1.19.2\n",
-      "matplotlib version: 3.4.2\n",
-=======
       "3.9.7 (default, Sep 16 2021, 08:50:36) \n",
       "[Clang 10.0.0 ]\n",
       "numpy version: 1.21.2\n",
       "matplotlib version: 3.5.1\n",
->>>>>>> 05b538ce
       "flopy version: 3.3.5\n"
      ]
     }
@@ -834,11 +827,7 @@
       " |  \n",
       " |  modflow_models = [<class 'flopy.mf6.modflow.mfgwf.ModflowGwf'>, <class...\n",
       " |  \n",
-<<<<<<< HEAD
-      " |  modflow_packages = [<class 'flopy.mf6.modflow.mfnam.ModflowNam'>, <cla...\n",
-=======
       " |  modflow_packages = [<class 'flopy.mf6.modflow.mfgwfgnc.ModflowGwfgnc'>...\n",
->>>>>>> 05b538ce
       " |  \n",
       " |  packages_by_abbr = {'gnc': <class 'flopy.mf6.modflow.mfgnc.ModflowGnc'...\n",
       " |  \n",
@@ -929,7 +918,7 @@
      "name": "stdout",
      "output_type": "stream",
      "text": [
-      "['mf6lake.oc', 'mf6lake.nam', 'mf6lake.dis', 'mf6lake.ims', 'mf6lake.chd', 'mf6lake.npf', 'mf6lake.ic', 'mfsim.nam', 'mf6lake.tdis']\n"
+      "['mf6lake.oc', 'mf6lake.lst', 'mf6lake.nam', 'mf6lake.dis', 'mf6lake.dis.grb', 'mf6lake.cbb', 'mf6lake.ims', 'mf6lake.chd', 'mf6lake.npf', 'mf6lake.ic', 'mf6lake.hds', 'mfsim.nam', 'mf6lake.tdis', 'mfsim.lst']\n"
      ]
     }
    ],
@@ -968,9 +957,8 @@
       "                                   MODFLOW 6\n",
       "                U.S. GEOLOGICAL SURVEY MODULAR HYDROLOGIC MODEL\n",
       "                            VERSION 6.2.2 07/30/2021\n",
-      "                               ***DEVELOP MODE***\n",
       "\n",
-      "  MODFLOW 6 compiled Aug 31 2021 16:00:07 with GFORTRAN compiler (ver. 10.3.0)\n",
+      "   MODFLOW 6 compiled Aug 01 2021 12:51:08 with IFORT compiler (ver. 19.10.3)\n",
       "\n",
       "This software has been approved for release by the U.S. Geological \n",
       "Survey (USGS). Although the software has been subjected to rigorous \n",
@@ -985,18 +973,12 @@
       "Resources Software User Rights Notice for complete use, copyright, \n",
       "and distribution information.\n",
       "\n",
-<<<<<<< HEAD
-      "\n",
-      " Run start date and time (yyyy/mm/dd hh:mm:ss): 2021/10/25 16:36:17\n",
-      "\n",
-=======
       " \n",
       " Run start date and time (yyyy/mm/dd hh:mm:ss): 2022/03/07 14:05:44\n",
       " \n",
->>>>>>> 05b538ce
       " Writing simulation list file: mfsim.lst\n",
       " Using Simulation name file: mfsim.nam\n",
-      "\n"
+      " \n"
      ]
     },
     {
@@ -1010,17 +992,10 @@
      "name": "stdout",
      "output_type": "stream",
      "text": [
-<<<<<<< HEAD
-      "\n",
-      " Run end date and time (yyyy/mm/dd hh:mm:ss): 2021/10/25 16:36:18\n",
-      " Elapsed run time:  0.957 Seconds\n",
-      "\n",
-=======
       " \n",
       " Run end date and time (yyyy/mm/dd hh:mm:ss): 2022/03/07 14:05:45\n",
       " Elapsed run time:  0.897 Seconds\n",
       " \n",
->>>>>>> 05b538ce
       " Normal termination of simulation.\n",
       "\n",
       "Success is:  True\n"
@@ -1344,12 +1319,12 @@
      "output_type": "stream",
      "text": [
       "Printing flows for cell 56105\n",
-      "Cell 56105 flow with cell 45904 is -0.000285844933887347\n",
-      "Cell 56105 flow with cell 56004 is -0.025019694309662555\n",
-      "Cell 56105 flow with cell 56104 is -0.025019694309662555\n",
-      "Cell 56105 flow with cell 56106 is 0.02505852482052262\n",
-      "Cell 56105 flow with cell 56206 is 0.025058524820593675\n",
-      "Cell 56105 flow with cell 66306 is 0.0003344862580433983\n"
+      "Cell 56105 flow with cell 45904 is -0.0002858449337963975\n",
+      "Cell 56105 flow with cell 56004 is -0.025019694309449392\n",
+      "Cell 56105 flow with cell 56104 is -0.025019694309449392\n",
+      "Cell 56105 flow with cell 56106 is 0.025058524820593675\n",
+      "Cell 56105 flow with cell 56206 is 0.02505852482066473\n",
+      "Cell 56105 flow with cell 66306 is 0.00033448625827077195\n"
      ]
     }
    ],
@@ -1391,11 +1366,7 @@
    "name": "python",
    "nbconvert_exporter": "python",
    "pygments_lexer": "ipython3",
-<<<<<<< HEAD
-   "version": "3.8.11"
-=======
    "version": "3.9.7"
->>>>>>> 05b538ce
   }
  },
  "nbformat": 4,
